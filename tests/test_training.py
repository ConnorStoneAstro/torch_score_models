--- conflicted
+++ resolved
@@ -1,5 +1,14 @@
 from torch.utils.data import TensorDataset
-from score_models import ScoreModel, EnergyModel, SLIC, HessianDiagonal, LoRAScoreModel, MLP, NCSNpp, DDPM
+from score_models import (
+    ScoreModel,
+    EnergyModel,
+    SLIC,
+    HessianDiagonal,
+    LoRAScoreModel,
+    MLP,
+    NCSNpp,
+    DDPM,
+)
 from functools import partial
 import pytest
 import torch
@@ -9,21 +18,16 @@
 
 class Dataset(torch.utils.data.Dataset):
     def __init__(
-<<<<<<< HEAD
-        self, size, channels, dimensions: list, conditioning="None", test_input_list=False
+        self,
+        size,
+        channels,
+        dimensions,
+        time_branch_channels: int = 4,
+        conditions=None,
+        condition_channels=None,
+        condition_embeddings=None,
+        **kwargs,
     ):
-=======
-            self, 
-            size, 
-            channels, 
-            dimensions,
-            time_branch_channels: int = 4,
-            conditions=None, 
-            condition_channels=None,
-            condition_embeddings=None,
-            **kwargs
-            ):
->>>>>>> 1ac3d3f6
         self.size = size
         self.C = channels
         self.D = dimensions
@@ -35,150 +39,10 @@
         return self.size
 
     def __getitem__(self, index):
-<<<<<<< HEAD
-        if self.test_input_list:
-            return (torch.randn(self.channels, *self.dimensions),)
-        if self.conditioning.lower() == "none":
-            return torch.randn(self.channels, *self.dimensions)
-        elif self.conditioning.lower() == "time":
-            return torch.randn(self.channels, *self.dimensions), torch.randn(1)
-        elif self.conditioning.lower() == "input":
-            return torch.randn(self.channels, *self.dimensions), torch.randn(
-                self.channels, *self.dimensions
-            )
-        elif self.conditioning.lower() == "input_and_time":
-            return (
-                torch.randn(self.channels, *self.dimensions),
-                torch.randn(self.channels, *self.dimensions),
-                torch.randn(1),
-            )
-        elif self.conditioning.lower() == "time_and_discrete":
-            return (
-                torch.randn(self.channels, *self.dimensions),
-                torch.randn(1),
-                torch.randint(10, (1,)),
-            )
-        elif self.conditioning.lower() == "discrete_time":
-            return torch.randn(self.channels, *self.dimensions), torch.tensor(
-                np.random.choice(range(10))
-            )
-
-
-def test_multiple_channels_ncsnpp():
-    C = 3
-    D = 16
-    dim = 2
-    B = 5
-    size = 2 * B
-    dataset = Dataset(size, C, [D] * dim)
-    net = NCSNpp(nf=8, channels=C, ch_mul=(1, 1))
-    model = ScoreModel(model=net, sigma_min=1e-2, sigma_max=10)
-    model.fit(dataset, batch_size=B, epochs=2)
-
-
-def test_training_conditioned_input_ncsnpp():
-    C = 1
-    D = 16
-    dim = 2
-    B = 5
-    size = 2 * B
-    dataset = Dataset(size, C, [D] * dim, conditioning="input")
-    net = NCSNpp(nf=8, ch_mul=(1, 1), condition=["input"], condition_input_channels=1)
-    model = ScoreModel(model=net, sigma_min=1e-2, sigma_max=10)
-    model.fit(dataset, batch_size=B, epochs=2)
-
-
-def test_training_conditioned_continuous_timelike_ncsnpp():
-    C = 1
-    D = 16
-    dim = 2
-    B = 5
-    size = 2 * B
-    dataset = Dataset(size, C, [D] * dim, conditioning="time")
-    net = NCSNpp(nf=8, ch_mul=(1, 1), condition=["continuous_timelike"])
-    model = ScoreModel(model=net, sigma_min=1e-2, sigma_max=10)
-    model.fit(dataset, batch_size=B, epochs=2)
-
-
-def test_training_conditioned_discrete_timelike_ncsnpp():
-    C = 1
-    D = 16
-    dim = 2
-    B = 5
-    size = 2 * B
-    dataset = Dataset(size, C, [D] * dim, conditioning="discrete_time")
-    net = NCSNpp(
-        nf=8, ch_mul=(1, 1), condition=["discrete_timelike"], condition_num_embedding=(10,)
-    )
-    model = ScoreModel(model=net, sigma_min=1e-2, sigma_max=10)
-    model.fit(dataset, batch_size=B, epochs=2)
-
-
-def test_training_conditioned_discrete_and_timelike_ncsnpp():
-    C = 1
-    D = 16
-    dim = 2
-    B = 5
-    size = 2 * B
-    dataset = Dataset(size, C, [D] * dim, conditioning="time_and_discrete")
-    net = NCSNpp(
-        nf=8,
-        ch_mul=(1, 1),
-        condition=["continuous_timelike", "discrete_timelike"],
-        condition_num_embedding=(10,),
-    )
-    model = ScoreModel(model=net, sigma_min=1e-2, sigma_max=10)
-    model.fit(dataset, batch_size=B, epochs=2)
-
-
-def test_training_score_mlp():
-    C = 10
-    B = 5
-    size = 2 * B
-    dataset = Dataset(size, C, [])
-    hyperparameters = {
-        "dimensions": C,
-        "units": 2 * C,
-        "layers": 2,
-        "time_embedding_dimensions": 32,
-        "embedding_scale": 32,
-        "activation": "swish",
-        "time_branch_layers": 1,
-    }
-    net = MLP(**hyperparameters)
-    # Create an instance of ScoreModel
-    model = ScoreModel(model=net, sigma_min=1e-2, sigma_max=10)
-
-    # Define any preprocessing function if needed
-    def preprocessing_fn(x):
-        return x
-
-    # Set the hyperparameters and other options for training
-    learning_rate = 1e-3
-    ema_decay = 0.9999
-    batch_size = 1
-    epochs = 10
-    warmup = 0  # learning rate warmup
-    clip = 0.0  # gradient clipping
-    checkpoints_directory = os.path.dirname(os.path.abspath(__file__)) + "/checkpoints"
-    seed = 42
-
-    # Fit the model to the dataset
-    losses = model.fit(
-        dataset,
-        preprocessing_fn=preprocessing_fn,
-        optimizer_kwargs={"lr": learning_rate},
-        ema_kwargs={"decay": ema_decay},
-        batch_size=batch_size,
-        epochs=epochs,
-        warmup=warmup,
-        clip=clip,
-        checkpoints_directory=checkpoints_directory,
-        seed=seed,
-    )
-=======
-
-        x = [torch.randn(self.C, *self.D),]
+
+        x = [
+            torch.randn(self.C, *self.D),
+        ]
         if self.conditions:
             c_idx = 0
             e_idx = 0
@@ -201,27 +65,34 @@
                     c_idx += 1
         return x
 
+
 @pytest.mark.parametrize("models_to_keep", [1, 2])
-@pytest.mark.parametrize("conditions", [
-    (None, None, None), 
-    (("input_tensor", "time_continuous", "time_vector", "time_discrete"), (15,), (15, 3)),
-    ])
-@pytest.mark.parametrize("sde", [
-    {"sde": "vp"}, 
-    {"sde": "ve", "sigma_min": 1e-2, "sigma_max": 1e2}, 
-    {"sde": "vp", "schedule": "cosine", "beta_max": 100}
-    ])
+@pytest.mark.parametrize(
+    "conditions",
+    [
+        (None, None, None),
+        (("input_tensor", "time_continuous", "time_vector", "time_discrete"), (15,), (15, 3)),
+    ],
+)
+@pytest.mark.parametrize(
+    "sde",
+    [
+        {"sde": "vp"},
+        {"sde": "ve", "sigma_min": 1e-2, "sigma_max": 1e2},
+        {"sde": "vp", "schedule": "cosine", "beta_max": 100},
+    ],
+)
 @pytest.mark.parametrize("Net", [MLP, NCSNpp, DDPM])
 def test_training_score_model(conditions, sde, Net, models_to_keep, tmp_path, capsys):
     condition_type, embeddings, channels = conditions
     hp = {
-            "ch_mult": (1, 1),
-            "nf": 2,
-            "conditions": condition_type,
-            "condition_channels": channels,
-            "condition_embeddings": embeddings,
-            }
-    E = 3 # epochs
+        "ch_mult": (1, 1),
+        "nf": 2,
+        "conditions": condition_type,
+        "condition_channels": channels,
+        "condition_embeddings": embeddings,
+    }
+    E = 3  # epochs
     B = 2
     C = 3
     N = 4
@@ -229,78 +100,82 @@
     dataset = Dataset(N, C, dimensions=D, **hp)
     net = Net(C, **hp)
     model = ScoreModel(net, **sde)
-    
+
     path = tmp_path / "test"
-    losses = model.fit(dataset, batch_size=B, epochs=E, path=path, checkpoint_every=1, models_to_keep=models_to_keep)
-
->>>>>>> 1ac3d3f6
+    losses = model.fit(
+        dataset,
+        batch_size=B,
+        epochs=E,
+        path=path,
+        checkpoint_every=1,
+        models_to_keep=models_to_keep,
+    )
+
     print(losses)
     assert len(losses) == E, f"Expected {E} losses, got {len(losses)}"
     # Check that some improvement happens
     assert os.path.isfile(os.path.join(path, "model_hparams.json")), "model_hparams.json not found"
     assert os.path.isfile(os.path.join(path, "script_params.json")), "script_params.json not found"
-    for i in range(E+1-models_to_keep, E+1):
-        assert os.path.isfile(os.path.join(path, f"checkpoint_{i:03}.pt")), f"checkpoint_{i:03}.pt not found"
-        assert os.path.isfile(os.path.join(path, f"optimizer_{i:03}.pt")), f"optimizer_{i:03}.pt not found"
-    for i in range(0, E+1-models_to_keep): # Check that files are cleaned up
-        assert not os.path.exists(os.path.join(path, f"checkpoint_{i:03}.pt")), f"checkpoint_{i:03}.pt found, should not be there"
-        assert not os.path.exists(os.path.join(path, f"optimizer_{i:03}.pt")), f"optimizer_{i:03}.pt found, should not be there"
-    
+    for i in range(E + 1 - models_to_keep, E + 1):
+        assert os.path.isfile(
+            os.path.join(path, f"checkpoint_{i:03}.pt")
+        ), f"checkpoint_{i:03}.pt not found"
+        assert os.path.isfile(
+            os.path.join(path, f"optimizer_{i:03}.pt")
+        ), f"optimizer_{i:03}.pt not found"
+    for i in range(0, E + 1 - models_to_keep):  # Check that files are cleaned up
+        assert not os.path.exists(
+            os.path.join(path, f"checkpoint_{i:03}.pt")
+        ), f"checkpoint_{i:03}.pt found, should not be there"
+        assert not os.path.exists(
+            os.path.join(path, f"optimizer_{i:03}.pt")
+        ), f"optimizer_{i:03}.pt found, should not be there"
+
     # Test resume from checkpoint
     new_model = ScoreModel(path=path)
-    assert new_model.loaded_checkpoint == E, f"Expected loaded_checkpoint to be {E}, got {new_model.loaded_checkpoint}"
+    assert (
+        new_model.loaded_checkpoint == E
+    ), f"Expected loaded_checkpoint to be {E}, got {new_model.loaded_checkpoint}"
     losses = new_model.fit(
-            dataset,
-            batch_size=B,
-            epochs=E,
-            checkpoint_every=1,
-            models_to_keep=models_to_keep
-            )
+        dataset, batch_size=B, epochs=E, checkpoint_every=1, models_to_keep=models_to_keep
+    )
     # Check stdout for the print statement declaring we resumed from a previous checkpoint for the optimizer
     captured = capsys.readouterr()
     print(captured.out)
     assert f"Resumed training from checkpoint {E}." in captured.out
-    
+
     # Check that the new checkpoints are updated correctly
-    for i in range(2*E+1-models_to_keep, 2*E+1):
-        assert os.path.isfile(os.path.join(path, f"checkpoint_{i:03}.pt")), f"checkpoint_{i:03}.pt not found"
-        assert os.path.isfile(os.path.join(path, f"optimizer_{i:03}.pt")), f"optimizer_{i:03}.pt not found"
-    for i in range(E, 2*E+1-models_to_keep): # Check that files are cleaned up
-        assert not os.path.exists(os.path.join(path, f"checkpoint_{i:03}.pt")), f"checkpoint_{i:03}.pt found, should not be there"
-        assert not os.path.exists(os.path.join(path, f"optimizer_{i:03}.pt")), f"optimizer_{i:03}.pt found, should not be there"
-
-<<<<<<< HEAD
-
-def test_training_score_mlp_input_list():
-    C = 10
-    B = 5
-    size = 2 * B
-    dataset = Dataset(size, C, [], test_input_list=True)
-    checkpoints_directory = os.path.dirname(os.path.abspath(__file__)) + "/checkpoints"
-    model = ScoreModel(checkpoints_directory=checkpoints_directory)
-    losses = model.fit(
-        dataset,
-        checkpoints_directory=checkpoints_directory,
-        epochs=10,
-        checkpoints=1,
-        models_to_keep=12,  # keep all checkpoints for next test
-        batch_size=1,
-    )
-=======
->>>>>>> 1ac3d3f6
+    for i in range(2 * E + 1 - models_to_keep, 2 * E + 1):
+        assert os.path.isfile(
+            os.path.join(path, f"checkpoint_{i:03}.pt")
+        ), f"checkpoint_{i:03}.pt not found"
+        assert os.path.isfile(
+            os.path.join(path, f"optimizer_{i:03}.pt")
+        ), f"optimizer_{i:03}.pt not found"
+    for i in range(E, 2 * E + 1 - models_to_keep):  # Check that files are cleaned up
+        assert not os.path.exists(
+            os.path.join(path, f"checkpoint_{i:03}.pt")
+        ), f"checkpoint_{i:03}.pt found, should not be there"
+        assert not os.path.exists(
+            os.path.join(path, f"optimizer_{i:03}.pt")
+        ), f"optimizer_{i:03}.pt found, should not be there"
+
 
 @pytest.mark.parametrize("Net", [MLP, NCSNpp])
-@pytest.mark.parametrize("sde", [
-    {"sde": "vp"}, 
-    {"sde": "ve", "sigma_min": 1e-2, "sigma_max": 1e2}, 
-    {"sde": "vp", "schedule": "cosine", "beta_max": 100}
-    ])
+@pytest.mark.parametrize(
+    "sde",
+    [
+        {"sde": "vp"},
+        {"sde": "ve", "sigma_min": 1e-2, "sigma_max": 1e2},
+        {"sde": "vp", "schedule": "cosine", "beta_max": 100},
+    ],
+)
 def test_training_energy_model(sde, Net, tmp_path, capsys):
     hp = {
-            "ch_mult": (1, 1),
-            "nf": 2,
-            }
-    E = 2 # epochs
+        "ch_mult": (1, 1),
+        "nf": 2,
+    }
+    E = 2  # epochs
     B = 2
     C = 3
     N = 4
@@ -309,75 +184,93 @@
     dataset = Dataset(N, C, dimensions=D, **hp)
     net = Net(C, **hp)
     model = EnergyModel(net, **sde)
-    
+
     path = tmp_path / "test"
-    losses = model.fit(dataset, batch_size=B, epochs=E, path=path, checkpoint_every=1, models_to_keep=models_to_keep)
+    losses = model.fit(
+        dataset,
+        batch_size=B,
+        epochs=E,
+        path=path,
+        checkpoint_every=1,
+        models_to_keep=models_to_keep,
+    )
 
     print(losses)
     assert len(losses) == E, f"Expected {E} losses, got {len(losses)}"
     assert os.path.isfile(os.path.join(path, "model_hparams.json")), "model_hparams.json not found"
     assert os.path.isfile(os.path.join(path, "script_params.json")), "script_params.json not found"
-    for i in range(E+1-models_to_keep, E+1):
-        assert os.path.isfile(os.path.join(path, f"checkpoint_{i:03}.pt")), f"checkpoint_{i:03}.pt not found"
-        assert os.path.isfile(os.path.join(path, f"optimizer_{i:03}.pt")), f"optimizer_{i:03}.pt not found"
-    for i in range(0, E+1-models_to_keep): # Check that files are cleaned up
-        assert not os.path.exists(os.path.join(path, f"checkpoint_{i:03}.pt")), f"checkpoint_{i:03}.pt found, should not be there"
-        assert not os.path.exists(os.path.join(path, f"optimizer_{i:03}.pt")), f"optimizer_{i:03}.pt found, should not be there"
+    for i in range(E + 1 - models_to_keep, E + 1):
+        assert os.path.isfile(
+            os.path.join(path, f"checkpoint_{i:03}.pt")
+        ), f"checkpoint_{i:03}.pt not found"
+        assert os.path.isfile(
+            os.path.join(path, f"optimizer_{i:03}.pt")
+        ), f"optimizer_{i:03}.pt not found"
+    for i in range(0, E + 1 - models_to_keep):  # Check that files are cleaned up
+        assert not os.path.exists(
+            os.path.join(path, f"checkpoint_{i:03}.pt")
+        ), f"checkpoint_{i:03}.pt found, should not be there"
+        assert not os.path.exists(
+            os.path.join(path, f"optimizer_{i:03}.pt")
+        ), f"optimizer_{i:03}.pt found, should not be there"
 
     # Test resume from checkpoint
     new_model = EnergyModel(path=path)
-    assert new_model.loaded_checkpoint == E, f"Expected loaded_checkpoint to be {E}, got {new_model.loaded_checkpoint}"
+    assert (
+        new_model.loaded_checkpoint == E
+    ), f"Expected loaded_checkpoint to be {E}, got {new_model.loaded_checkpoint}"
     losses = new_model.fit(
-            dataset,
-            batch_size=B,
-            epochs=E,
-            checkpoint_every=1,
-            models_to_keep=models_to_keep
-            )
+        dataset, batch_size=B, epochs=E, checkpoint_every=1, models_to_keep=models_to_keep
+    )
     # Check stdout for the print statement declaring we resumed from a previous checkpoint for the optimizer
     captured = capsys.readouterr()
     print(captured.out)
     assert f"Resumed training from checkpoint {E}." in captured.out
-    
+
     # Check that the new checkpoints are updated correctly
-    for i in range(2*E+1-models_to_keep, 2*E+1):
-        assert os.path.isfile(os.path.join(path, f"checkpoint_{i:03}.pt")), f"checkpoint_{i:03}.pt not found"
-        assert os.path.isfile(os.path.join(path, f"optimizer_{i:03}.pt")), f"optimizer_{i:03}.pt not found"
-    for i in range(E, 2*E+1-models_to_keep): # Check that files are cleaned up
-        assert not os.path.exists(os.path.join(path, f"checkpoint_{i:03}.pt")), f"checkpoint_{i:03}.pt found, should not be there"
-        assert not os.path.exists(os.path.join(path, f"optimizer_{i:03}.pt")), f"optimizer_{i:03}.pt found, should not be there"
-
-<<<<<<< HEAD
-    model3 = ScoreModel(checkpoints_directory=checkpoints_directory)
-    # Additional assertion based on the expected behavior when model_checkpoint is not provided
-    expected_checkpoint = 11  # Based on previous test, training 10 epochs and saving each one, we should have 11 checkpoints (also saving the last one)
-    assert (
-        model3.loaded_checkpoint == expected_checkpoint
-    ), f"Expected checkpoint {expected_checkpoint}, got {model3.loaded_checkpoint}"
-=======
->>>>>>> 1ac3d3f6
-
-@pytest.mark.parametrize("conditions", [
-    (None, None, None), # conditions, embeddings, channels
-    (("input_tensor", "time_continuous", "time_vector", "time_discrete"), (15,), (15, 3)),
-    ])
+    for i in range(2 * E + 1 - models_to_keep, 2 * E + 1):
+        assert os.path.isfile(
+            os.path.join(path, f"checkpoint_{i:03}.pt")
+        ), f"checkpoint_{i:03}.pt not found"
+        assert os.path.isfile(
+            os.path.join(path, f"optimizer_{i:03}.pt")
+        ), f"optimizer_{i:03}.pt not found"
+    for i in range(E, 2 * E + 1 - models_to_keep):  # Check that files are cleaned up
+        assert not os.path.exists(
+            os.path.join(path, f"checkpoint_{i:03}.pt")
+        ), f"checkpoint_{i:03}.pt found, should not be there"
+        assert not os.path.exists(
+            os.path.join(path, f"optimizer_{i:03}.pt")
+        ), f"optimizer_{i:03}.pt found, should not be there"
+
+
+@pytest.mark.parametrize(
+    "conditions",
+    [
+        (None, None, None),  # conditions, embeddings, channels
+        (("input_tensor", "time_continuous", "time_vector", "time_discrete"), (15,), (15, 3)),
+    ],
+)
 @pytest.mark.parametrize("loss", ["canonical", "meng"])
-@pytest.mark.parametrize("sde", [
-    {"sde": "vp"}, 
-    {"sde": "ve", "sigma_min": 1e-2, "sigma_max": 1e2}, 
-    {"sde": "vp", "schedule": "cosine", "beta_max": 100}
-    ])
+@pytest.mark.parametrize(
+    "sde",
+    [
+        {"sde": "vp"},
+        {"sde": "ve", "sigma_min": 1e-2, "sigma_max": 1e2},
+        {"sde": "vp", "schedule": "cosine", "beta_max": 100},
+    ],
+)
 @pytest.mark.parametrize("Net", [MLP, NCSNpp])
 def test_training_hessian_diagonal_model(conditions, loss, sde, Net, tmp_path, capsys):
     condition_type, embeddings, channels = conditions
     hp = {
-            "ch_mult": (1, 1),
-            "nf": 2,
-            "conditions": condition_type,
-            "condition_channels": channels,
-            "condition_embeddings": embeddings,
-            }
-    E = 3 # epochs
+        "ch_mult": (1, 1),
+        "nf": 2,
+        "conditions": condition_type,
+        "condition_channels": channels,
+        "condition_embeddings": embeddings,
+    }
+    E = 3  # epochs
     B = 2
     C = 3
     N = 4
@@ -388,143 +281,97 @@
     base_model = ScoreModel(net, **sde)
     derivative_net = Net(C, **hp)
     derivative_model = HessianDiagonal(base_model, net=derivative_net, loss=loss)
-    
+
     path = tmp_path / "test"
-    losses = derivative_model.fit(dataset, batch_size=B, epochs=E, path=path, checkpoint_every=1, models_to_keep=models_to_keep)
-
-<<<<<<< HEAD
-def test_training_load_checkpoint():
-    C = 10
-    B = 5
-    size = 2 * B
-    dataset = Dataset(size, C, [])
-    checkpoints_directory = os.path.dirname(os.path.abspath(__file__)) + "/checkpoints"
-    model = ScoreModel(checkpoints_directory=checkpoints_directory)
-    losses = model.fit(
-        dataset, checkpoints_directory=checkpoints_directory, epochs=10, batch_size=1
-    )
-    # Finally remove the checkpoint directory to keep the logic of the test above sound
-    shutil.rmtree(checkpoints_directory)
-
-
-def test_training_score_ncsnpp():
-    C = 1
-    D = 140
-    B = 5
-    size = 2 * B
-    dataset = Dataset(size, C, [D])
-    hyperparameters = {
-        "channels": C,
-        "nf": 8,
-        "activation_type": "swish",
-        "ch_mult": (2, 2),
-        "num_res_blocks": 2,
-        "resample_with_conv": True,
-        "dropout": 0.0,
-        "fir": True,
-        "fir_kernel": (1, 3, 3, 1),
-        "skip_rescale": True,
-        "progressive": "output_skip",
-        "progressive_input": "input_skip",
-        "init_scale": 0.01,
-        "fourier_scale": 16.0,
-        "resblock_type": "biggan",
-        "combine_method": "sum",
-        "attention": True,
-        "dimensions": 1,
-        "sde": "vesde",
-        "sigma_min": 0.001,
-        "sigma_max": 200,
-        "t_max": 1.0,
-    }
-    net = NCSNpp(**hyperparameters)
-    # Create an instance of ScoreModel
-    model = ScoreModel(model=net, sigma_min=1e-2, sigma_max=10)
-=======
+    losses = derivative_model.fit(
+        dataset,
+        batch_size=B,
+        epochs=E,
+        path=path,
+        checkpoint_every=1,
+        models_to_keep=models_to_keep,
+    )
+
     print(losses)
     assert len(losses) == E, f"Expected {E} losses, got {len(losses)}"
     # Check that some improvement happens
-    assert os.path.isdir(os.path.join(path, "score_model")), "score_model directory not found, the base SBM has not been saved"
+    assert os.path.isdir(
+        os.path.join(path, "score_model")
+    ), "score_model directory not found, the base SBM has not been saved"
     assert os.path.isfile(os.path.join(path, "model_hparams.json")), "model_hparams.json not found"
     assert os.path.isfile(os.path.join(path, "script_params.json")), "script_params.json not found"
-    for i in range(E+1-models_to_keep, E+1):
-        assert os.path.isfile(os.path.join(path, f"checkpoint_{i:03}.pt")), f"checkpoint_{i:03}.pt not found"
-        assert os.path.isfile(os.path.join(path, f"optimizer_{i:03}.pt")), f"optimizer_{i:03}.pt not found"
-    for i in range(0, E+1-models_to_keep): # Check that files are cleaned up
-        assert not os.path.exists(os.path.join(path, f"checkpoint_{i:03}.pt")), f"checkpoint_{i:03}.pt found, should not be there"
-        assert not os.path.exists(os.path.join(path, f"optimizer_{i:03}.pt")), f"optimizer_{i:03}.pt found, should not be there"
+    for i in range(E + 1 - models_to_keep, E + 1):
+        assert os.path.isfile(
+            os.path.join(path, f"checkpoint_{i:03}.pt")
+        ), f"checkpoint_{i:03}.pt not found"
+        assert os.path.isfile(
+            os.path.join(path, f"optimizer_{i:03}.pt")
+        ), f"optimizer_{i:03}.pt not found"
+    for i in range(0, E + 1 - models_to_keep):  # Check that files are cleaned up
+        assert not os.path.exists(
+            os.path.join(path, f"checkpoint_{i:03}.pt")
+        ), f"checkpoint_{i:03}.pt found, should not be there"
+        assert not os.path.exists(
+            os.path.join(path, f"optimizer_{i:03}.pt")
+        ), f"optimizer_{i:03}.pt found, should not be there"
 
     # Test resume from checkpoint
     new_model = HessianDiagonal(path=path)
-    assert new_model.loaded_checkpoint == E, f"Expected loaded_checkpoint to be {E}, got {new_model.loaded_checkpoint}"
+    assert (
+        new_model.loaded_checkpoint == E
+    ), f"Expected loaded_checkpoint to be {E}, got {new_model.loaded_checkpoint}"
     losses = new_model.fit(
-            dataset,
-            batch_size=B,
-            epochs=E,
-            checkpoint_every=1,
-            models_to_keep=models_to_keep
-            )
+        dataset, batch_size=B, epochs=E, checkpoint_every=1, models_to_keep=models_to_keep
+    )
     # Check stdout for the print statement declaring we resumed from a previous checkpoint for the optimizer
     captured = capsys.readouterr()
     print(captured.out)
     assert f"Resumed training from checkpoint {E}." in captured.out
-    
+
     # Check that the new checkpoints are updated correctly
-    for i in range(2*E+1-models_to_keep, 2*E+1):
-        assert os.path.isfile(os.path.join(path, f"checkpoint_{i:03}.pt")), f"checkpoint_{i:03}.pt not found"
-        assert os.path.isfile(os.path.join(path, f"optimizer_{i:03}.pt")), f"optimizer_{i:03}.pt not found"
-    for i in range(E, 2*E+1-models_to_keep): # Check that files are cleaned up
-        assert not os.path.exists(os.path.join(path, f"checkpoint_{i:03}.pt")), f"checkpoint_{i:03}.pt found, should not be there"
-        assert not os.path.exists(os.path.join(path, f"optimizer_{i:03}.pt")), f"optimizer_{i:03}.pt found, should not be there"
->>>>>>> 1ac3d3f6
-
-
-<<<<<<< HEAD
-    # Set the hyperparameters and other options for training
-    learning_rate = 1e-3
-    ema_decay = 0.9999
-    batch_size = 1
-    epochs = 2
-    warmup = 0  # learning rate warmup
-    clip = 0.0  # gradient clipping
-    checkpoints_directory = None
-    seed = 42
-
-    # Fit the model to the dataset
-    losses = model.fit(
-        dataset,
-        preprocessing_fn=preprocessing_fn,
-        optimizer_kwargs={"lr": learning_rate},
-        ema_kwargs={"decay": ema_decay},
-        batch_size=batch_size,
-        epochs=epochs,
-        warmup=warmup,
-        clip=clip,
-        checkpoints_directory=checkpoints_directory,
-        seed=seed,
-    )
-=======
-@pytest.mark.parametrize("conditions", [
-    (None, None, None), # conditions, embeddings, channels
-    (("input_tensor", "time_continuous", "time_vector", "time_discrete"), (15,), (15, 3)),
-    ])
+    for i in range(2 * E + 1 - models_to_keep, 2 * E + 1):
+        assert os.path.isfile(
+            os.path.join(path, f"checkpoint_{i:03}.pt")
+        ), f"checkpoint_{i:03}.pt not found"
+        assert os.path.isfile(
+            os.path.join(path, f"optimizer_{i:03}.pt")
+        ), f"optimizer_{i:03}.pt not found"
+    for i in range(E, 2 * E + 1 - models_to_keep):  # Check that files are cleaned up
+        assert not os.path.exists(
+            os.path.join(path, f"checkpoint_{i:03}.pt")
+        ), f"checkpoint_{i:03}.pt found, should not be there"
+        assert not os.path.exists(
+            os.path.join(path, f"optimizer_{i:03}.pt")
+        ), f"optimizer_{i:03}.pt found, should not be there"
+
+
+@pytest.mark.parametrize(
+    "conditions",
+    [
+        (None, None, None),  # conditions, embeddings, channels
+        (("input_tensor", "time_continuous", "time_vector", "time_discrete"), (15,), (15, 3)),
+    ],
+)
 @pytest.mark.parametrize("lora_rank", [1, 2])
-@pytest.mark.parametrize("sde", [
-    {"sde": "vp"}, 
-    {"sde": "ve", "sigma_min": 1e-2, "sigma_max": 1e2}, 
-    {"sde": "vp", "schedule": "cosine", "beta_max": 100}
-    ])
+@pytest.mark.parametrize(
+    "sde",
+    [
+        {"sde": "vp"},
+        {"sde": "ve", "sigma_min": 1e-2, "sigma_max": 1e2},
+        {"sde": "vp", "schedule": "cosine", "beta_max": 100},
+    ],
+)
 @pytest.mark.parametrize("Net", [MLP, NCSNpp])
 def test_training_lora_model(conditions, lora_rank, sde, Net, tmp_path, capsys):
     condition_type, embeddings, channels = conditions
     hp = {
-            "ch_mult": (1, 1),
-            "nf": 2,
-            "conditions": condition_type,
-            "condition_channels": channels,
-            "condition_embeddings": embeddings,
-            }
-    E = 3 # epochs
+        "ch_mult": (1, 1),
+        "nf": 2,
+        "conditions": condition_type,
+        "condition_channels": channels,
+        "condition_embeddings": embeddings,
+    }
+    E = 3  # epochs
     B = 2
     C = 3
     N = 4
@@ -534,95 +381,82 @@
     net = Net(C, **hp)
     base_model = ScoreModel(net, **sde)
     lora_model = LoRAScoreModel(base_model, lora_rank=lora_rank)
-    
+
     path = tmp_path / "test"
-    losses = lora_model.fit(dataset, batch_size=B, epochs=E, path=path, checkpoint_every=1, models_to_keep=models_to_keep)
-
->>>>>>> 1ac3d3f6
+    losses = lora_model.fit(
+        dataset,
+        batch_size=B,
+        epochs=E,
+        path=path,
+        checkpoint_every=1,
+        models_to_keep=models_to_keep,
+    )
+
     print(losses)
     assert len(losses) == E, f"Expected {E} losses, got {len(losses)}"
     # Check that some improvement happens
-    assert os.path.isdir(os.path.join(path, "base_sbm")), "base_sbm directory not found, the base SBM has not been saved"
+    assert os.path.isdir(
+        os.path.join(path, "base_sbm")
+    ), "base_sbm directory not found, the base SBM has not been saved"
     print(os.listdir(os.path.join(path, "base_sbm")))
-    assert os.path.isfile(os.path.join(path, "base_sbm", "model_hparams.json")), "model_hparams.json not found in base_sbm directory"
-    assert os.path.isfile(os.path.join(path, "base_sbm", "checkpoint_001.pt")), "checkpout_001.pt not found in base_sbm directory"
+    assert os.path.isfile(
+        os.path.join(path, "base_sbm", "model_hparams.json")
+    ), "model_hparams.json not found in base_sbm directory"
+    assert os.path.isfile(
+        os.path.join(path, "base_sbm", "checkpoint_001.pt")
+    ), "checkpout_001.pt not found in base_sbm directory"
     assert os.path.isfile(os.path.join(path, "model_hparams.json")), "model_hparams.json not found"
     assert os.path.isfile(os.path.join(path, "script_params.json")), "script_params.json not found"
     print(os.listdir(path))
-    for i in range(E+1-models_to_keep, E+1):
-        assert os.path.isdir(os.path.join(path, f"lora_checkpoint_{i:03}")), f"lora_checkpoint_{i:03} not found"
-        assert os.path.isfile(os.path.join(path, f"optimizer_{i:03}.pt")), f"optimizer_{i:03}.pt not found"
-    for i in range(0, E+1-models_to_keep): # Check that files are cleaned up
-        assert not os.path.exists(os.path.join(path, f"lora_checkpoint_{i:03}")), f"lora_checkpoint_{i:03} found, should not be there"
-        assert not os.path.exists(os.path.join(path, f"optimizer_{i:03}.pt")), f"optimizer_{i:03}.pt found, should not be there"
-    
-
-<<<<<<< HEAD
-
-def test_training_energy():
-    # Create a dummy dataset
-    X = torch.randn(10, 10)
-
-    # Convert the data into a TensorDataset
-    dataset = TensorDataset(X)
-
-    hyperparameters = {
-        "dimensions": 10,
-        "units": 10,
-        "layers": 2,
-        "time_embedding_dimensions": 32,
-        "embedding_scale": 32,
-        "activation": "swish",
-        "time_branch_layers": 1,
-        # "nn_is_energy": True
-    }
-    net = MLP(**hyperparameters)
-    # Create an instance of ScoreModel
-    model = EnergyModel(model=net, sigma_min=1e-2, sigma_max=10)
-
-    # Define any preprocessing function if needed
-    def preprocessing_fn(x):
-        return x
-
-    # Set the hyperparameters and other options for training
-    learning_rate = 1e-3
-    ema_decay = 0.9999
-    batch_size = 1
-    epochs = 10
-    warmup = 0  # learning rate warmup
-    clip = 0.0  # gradient clipping
-    checkpoints_directory = None
-    seed = 42
-=======
+    for i in range(E + 1 - models_to_keep, E + 1):
+        assert os.path.isdir(
+            os.path.join(path, f"lora_checkpoint_{i:03}")
+        ), f"lora_checkpoint_{i:03} not found"
+        assert os.path.isfile(
+            os.path.join(path, f"optimizer_{i:03}.pt")
+        ), f"optimizer_{i:03}.pt not found"
+    for i in range(0, E + 1 - models_to_keep):  # Check that files are cleaned up
+        assert not os.path.exists(
+            os.path.join(path, f"lora_checkpoint_{i:03}")
+        ), f"lora_checkpoint_{i:03} found, should not be there"
+        assert not os.path.exists(
+            os.path.join(path, f"optimizer_{i:03}.pt")
+        ), f"optimizer_{i:03}.pt found, should not be there"
+
     # Check the network is reloaded correctly
     new_model = LoRAScoreModel(path=path)
-    assert new_model.loaded_checkpoint == E, f"Expected loaded_checkpoint to be {E}, got {new_model.loaded_checkpoint}"
+    assert (
+        new_model.loaded_checkpoint == E
+    ), f"Expected loaded_checkpoint to be {E}, got {new_model.loaded_checkpoint}"
     losses = new_model.fit(
-            dataset,
-            batch_size=B,
-            epochs=E,
-            checkpoint_every=1,
-            models_to_keep=models_to_keep
-            )
+        dataset, batch_size=B, epochs=E, checkpoint_every=1, models_to_keep=models_to_keep
+    )
     # Check stdout for the print statement declaring we resumed from a previous checkpoint for the optimizer
     captured = capsys.readouterr()
     print(captured.out)
     assert f"Resumed training from checkpoint {E}." in captured.out
-    
+
     # Check that the new checkpoints are updated correctly
     print(os.listdir(path))
-    for i in range(2*E+1-models_to_keep, 2*E+1):
-        assert os.path.isdir(os.path.join(path, f"lora_checkpoint_{i:03}")), f"lora_checkpoint_{i:03} not found"
-        assert os.path.isfile(os.path.join(path, f"optimizer_{i:03}.pt")), f"optimizer_{i:03}.pt not found"
-    for i in range(E, 2*E+1-models_to_keep): # Check that files are cleaned up
-        assert not os.path.exists(os.path.join(path, f"lora_checkpoint_{i:03}")), f"lora_checkpoint_{i:03} found, should not be there"
-        assert not os.path.exists(os.path.join(path, f"optimizer_{i:03}.pt")), f"optimizer_{i:03}.pt found, should not be there"
-
->>>>>>> 1ac3d3f6
+    for i in range(2 * E + 1 - models_to_keep, 2 * E + 1):
+        assert os.path.isdir(
+            os.path.join(path, f"lora_checkpoint_{i:03}")
+        ), f"lora_checkpoint_{i:03} not found"
+        assert os.path.isfile(
+            os.path.join(path, f"optimizer_{i:03}.pt")
+        ), f"optimizer_{i:03}.pt not found"
+    for i in range(E, 2 * E + 1 - models_to_keep):  # Check that files are cleaned up
+        assert not os.path.exists(
+            os.path.join(path, f"lora_checkpoint_{i:03}")
+        ), f"lora_checkpoint_{i:03} found, should not be there"
+        assert not os.path.exists(
+            os.path.join(path, f"optimizer_{i:03}.pt")
+        ), f"optimizer_{i:03}.pt found, should not be there"
+
 
 def test_backward_compatibility_optimizer_state(tmp_path, capsys):
     # First, train a model with custom optimizer target network
-    E = 3 # epochs
+    E = 3  # epochs
     B = 2
     C = 3
     N = 4
@@ -630,48 +464,29 @@
     dataset = Dataset(N, C, dimensions=D)
     net = MLP(C)
     model = ScoreModel(net, "vp")
-    
+
     # Simulate case where optimizer targets the network
     optim = torch.optim.Adam(net.parameters(), lr=1e-3)
     path = tmp_path / "test"
     losses = model.fit(
-<<<<<<< HEAD
         dataset,
-        preprocessing_fn=preprocessing_fn,
-        optimizer_kwargs={"lr": learning_rate},
-        ema_kwargs={"decay": ema_decay},
-        batch_size=batch_size,
-        epochs=epochs,
-        warmup=warmup,
-        clip=clip,
-        checkpoints_directory=checkpoints_directory,
-        seed=seed,
-    )
-    print(losses)
-=======
-            dataset, 
-            batch_size=B, 
-            epochs=E, 
-            path=path, 
-            checkpoint_every=1, 
-            optimizer=optim,
-            models_to_keep=1)
-
-    
+        batch_size=B,
+        epochs=E,
+        path=path,
+        checkpoint_every=1,
+        optimizer=optim,
+        models_to_keep=1,
+    )
+
     # Now we resume training, and check that we managed to load the checkpoint
     new_model = ScoreModel(path=path)
-    assert new_model.loaded_checkpoint == E, f"Expected loaded_checkpoint to be {E}, got {new_model.loaded_checkpoint}"
+    assert (
+        new_model.loaded_checkpoint == E
+    ), f"Expected loaded_checkpoint to be {E}, got {new_model.loaded_checkpoint}"
     # Don't provide the optimizer here to simulate the backward compatibility component of loading the optimizer
-    losses = new_model.fit(
-            dataset,
-            batch_size=B,
-            epochs=E,
-            checkpoint_every=1,
-            models_to_keep=1
-            )
+    losses = new_model.fit(dataset, batch_size=B, epochs=E, checkpoint_every=1, models_to_keep=1)
     # Check stdout for the print statement declaring we resumed from a previous checkpoint for the optimizer
     captured = capsys.readouterr()
     print(captured.out)
     assert f"Resumed training from checkpoint {E}." in captured.out
-    assert f"Loaded optimizer {E} from test." in captured.out
->>>>>>> 1ac3d3f6
+    assert f"Loaded optimizer {E} from test." in captured.out