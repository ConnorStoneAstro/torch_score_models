--- conflicted
+++ resolved
@@ -85,23 +85,6 @@
     score = ScoreModel(net, beta_min=1e-2, beta_max=10)
     print(score.sde)
     x = torch.randn(3, 2)
-<<<<<<< HEAD
-    ll = score.log_likelihood(x, N=10)
-    print(ll)
-    assert ll.shape == torch.Size([3])
-
-
-# def test_score_at_zero_t():
-# net = MLP(dimensions=2)
-# score = ScoreModel(net, beta_min=1e-2, beta_max=10)
-# print(score.sde)
-# x = torch.randn(3, 2)
-# t = torch.rand(3)
-# ll, vjp_func = torch.func.vjp(lambda x: score.log_likelihood(t, x, ode_steps=10), x)
-# grad = vjp_func(torch.ones_like(ll))
-# print(grad)
-
-=======
     ll = score.log_likelihood(x, steps=10, verbose=1, method="euler")
     print(ll)
     assert ll.shape == torch.Size([3])
@@ -110,7 +93,6 @@
     print(ll)
     assert ll.shape == torch.Size([3])
 
->>>>>>> 1ac3d3f6
 
 def test_sample_fn():
     net = NCSNpp(1, nf=8, ch_mult=(2, 2))
@@ -122,45 +104,18 @@
     score.sample(shape=[5, 1, 16, 16], N=10)
 
 
-<<<<<<< HEAD
-def test_slic_score():
-    def forward_model(x):
-        return torch.sum(x, dim=1, keepdim=True)  # Function R^C to R
-
-    C = 100
-    net = MLP(dimensions=C)
-    # Check that we can get the score without a forward_model
-    score = SLIC(net, beta_min=1e-2, beta_max=10)
-    print(score.sde)
-    x = torch.randn(3, C)
-    t = torch.rand(3)
-    s = score(t, x)
-    print(s)
-    assert s.shape == torch.Size([3, C])
-
-    # Now check slic score
-    net = MLP(dimensions=1)  # Define SLIC in output space of forward model
-    score = SLIC(net, forward_model, beta_min=1e-2, beta_max=10)
-    y = forward_model(x)
-    print(score.sde)
-    x = torch.randn(3, C)
-    t = torch.rand(3)
-    s = score.slic_score(t, x, y)
-    print(s)
-    print(s.shape)
-    assert s.shape == torch.Size([3, C])
-
-=======
 @pytest.mark.parametrize("anneal_residuals", [True, False])
 def test_slic_score(anneal_residuals):
     B = 3
     m = 10
     D = 100
+
     def forward_model(t, x):
-        return x[:, :m] # Function R^C to R^m
+        return x[:, :m]  # Function R^C to R^m
+
     x = torch.randn(B, D)
     t = torch.rand(B)
-    net = MLP(m) # Define SLIC in output space of forward model (m)
+    net = MLP(m)  # Define SLIC in output space of forward model (m)
     model = SLIC(forward_model, net, beta_min=1e-2, beta_max=10, anneal_residuals=anneal_residuals)
     y = forward_model(None, x)
     x = torch.randn(B, D)
@@ -169,8 +124,7 @@
     print(s)
     print(s.shape)
     assert s.shape == torch.Size([B, D])
-    
->>>>>>> 1ac3d3f6
+
 
 def test_loading_different_sdes():
     net = DDPM(1, nf=32, ch_mult=(2, 2))
