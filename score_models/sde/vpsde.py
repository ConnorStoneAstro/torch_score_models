--- conflicted
+++ resolved
@@ -13,34 +13,6 @@
 
 
 class VPSDE(SDE):
-<<<<<<< HEAD
-    def __init__(self, beta_min: float = 0.1, beta_max: float = 20, **kwargs):
-        super().__init__(**kwargs)
-        self.beta_min = beta_min
-        self.beta_max = beta_max
-
-    def beta(self, t: Tensor):
-        return self.beta_min + (self.beta_max - self.beta_min) * t / self.t_max
-
-    def alpha(self, t: Tensor):
-        return 0.5 * (self.beta_max - self.beta_min) * (t / self.t_max) ** 2 + self.beta_min * (
-            t / self.t_max
-        )
-
-    def sigma(self, t: Tensor) -> Tensor:
-        return torch.sqrt(1.0 - torch.exp(-self.alpha(t)))
-
-    def mu(self, t: Tensor) -> Tensor:
-        return torch.exp(-0.5 * self.alpha(t))
-
-    def diffusion(self, t: Tensor, x: Tensor) -> Tensor:
-        _, *D = x.shape
-        return torch.sqrt(self.beta(t)).view(-1, *[1] * len(D))
-
-    def drift(self, t: Tensor, x: Tensor) -> Tensor:
-        _, *D = x.shape
-        return -0.5 * self.beta(t).view(-1, *[1] * len(D)) * x
-=======
     def __init__(
         self,
         beta_min: float = 0.1,
@@ -48,7 +20,7 @@
         T: float = 1.0,
         epsilon: float = 1e-3,
         schedule: Literal["cosine", "linear"] = "linear",
-        **kwargs
+        **kwargs,
     ):
         """
         Args:
@@ -57,12 +29,12 @@
             T (float, optional): The time horizon for the VPSDE. Defaults to 1.0.
             epsilon (float, optional): The initial time for the VPSDE. Defaults to 1e-3.
             schedule (str, optional): The VP noise schedule. Defaults to "cosine".
-        
+
         Notes:
             - The "cosine" schedule is the one defined in Nichol & Dhariwal 2021. (https://arxiv.org/abs/2102.09672)
-            but reformulated in continuous time. beta_max controls the clipping of the gradient to avoid 
+            but reformulated in continuous time. beta_max controls the clipping of the gradient to avoid
             numerical instability as t -> T.
-            - The "linear" schedule is the original noise schedule from Ho et al. 2020 and Song et al. 2021. 
+            - The "linear" schedule is the original noise schedule from Ho et al. 2020 and Song et al. 2021.
             See equation (33) in Song et al 2020. (https://arxiv.org/abs/2011.13456).
             - Suggest making beta_max much larger for the cosine schedule to avoid sharp deviations in the mu function.
             After all, I am not using a manual clipping of beta, rather I make a patchwork between cosine and a linear schedule.
@@ -70,18 +42,17 @@
         super().__init__(T, epsilon)
         self.beta_min = beta_min
         self.beta_max = beta_max
-        self.hyperparameters.update({
-            "beta_min": beta_min,
-            "beta_max": beta_max,
-            "schedule": schedule
-        })
-        
+        self.hyperparameters.update(
+            {"beta_min": beta_min, "beta_max": beta_max, "schedule": schedule}
+        )
+
         if schedule == "cosine":
+
             def beta_primitive(t: Tensor, beta_max, *args) -> Tensor:
                 """
                 See equation (17) in Nichol & Dhariwal 2021. (https://arxiv.org/abs/2102.09672).
                 The primitive of the beta function is the log of \bar{alpha} in their notation.
-                
+
                 To implement the clipping discussed in their paper,
                 we instead use beta_max to control the maximum drift value in the diffusion.
                 The derivative of log(\bar{\alpha}}) is
@@ -89,45 +60,51 @@
                 at which the drift reaches beta_max.
                 """
                 return torch.where(
-                        t < 2/np.pi * np.arctan(beta_max / np.pi), # analytical inversion of the beta schedule
-                        - 2 * torch.log(torch.cos(PI_OVER_2 * t)), # Cosine schedule for the primitive of beta
-                        beta_max * t, # Linear schedule for regime where cosine is clipped
-                        )
+                    t
+                    < 2
+                    / np.pi
+                    * np.arctan(beta_max / np.pi),  # analytical inversion of the beta schedule
+                    -2
+                    * torch.log(
+                        torch.cos(PI_OVER_2 * t)
+                    ),  # Cosine schedule for the primitive of beta
+                    beta_max * t,  # Linear schedule for regime where cosine is clipped
+                )
 
         elif schedule == "linear":
+
             def beta_primitive(t: Tensor, beta_max, beta_min) -> Tensor:
                 """
                 See equation (33) in Song et al 2020. (https://arxiv.org/abs/2011.13456)
                 """
                 return 0.5 * (beta_max - beta_min) * t**2 + beta_min * t
-            
+
         else:
             raise ValueError(f"Unknown noise schedule {schedule}")
         self._beta_primitive = beta_primitive
-    
+
     def beta_primitive(self, t: Tensor) -> Tensor:
-        return self._beta_primitive(t/self.T, self.beta_max, self.beta_min)
-    
+        return self._beta_primitive(t / self.T, self.beta_max, self.beta_min)
+
     def beta(self, t: Tensor):
         return vmap(grad(self.beta_primitive))(t)
 
     def mu(self, t: Tensor) -> Tensor:
-        return torch.exp( - 0.5 * self.beta_primitive(t))
+        return torch.exp(-0.5 * self.beta_primitive(t))
 
     def sigma(self, t: Tensor) -> Tensor:
-        return (1 - self.mu(t)**2).sqrt()
-        
+        return (1 - self.mu(t) ** 2).sqrt()
+
     def prior(self, shape, device=DEVICE):
         mu = torch.zeros(shape).to(device)
-        return Independent(Normal(loc=mu, scale=1., validate_args=False), len(shape))
+        return Independent(Normal(loc=mu, scale=1.0, validate_args=False), len(shape))
 
     def diffusion(self, t: Tensor, x: Tensor) -> Tensor:
         _, *D = x.shape
-        beta = self.beta(t).view(-1, *[1]*len(D))
+        beta = self.beta(t).view(-1, *[1] * len(D))
         return beta.sqrt()
 
     def drift(self, t: Tensor, x: Tensor) -> Tensor:
         _, *D = x.shape
-        beta = self.beta(t).view(-1, *[1]*len(D))
-        return - 0.5 * beta * x
->>>>>>> 1ac3d3f6
+        beta = self.beta(t).view(-1, *[1] * len(D))
+        return -0.5 * beta * x