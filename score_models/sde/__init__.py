from .vesde import VESDE
from .sde import SDE
from .vpsde import VPSDE
from .tsvesde import TSVESDE
<<<<<<< HEAD
from .subvpsde import subVPSDE
=======
from .euler_maruyama import euler_maruyama_method
>>>>>>> 1ac3d3f6
<|MERGE_RESOLUTION|>--- conflicted
+++ resolved
@@ -2,8 +2,4 @@
 from .sde import SDE
 from .vpsde import VPSDE
 from .tsvesde import TSVESDE
-<<<<<<< HEAD
-from .subvpsde import subVPSDE
-=======
-from .euler_maruyama import euler_maruyama_method
->>>>>>> 1ac3d3f6
+from .euler_maruyama import euler_maruyama_method