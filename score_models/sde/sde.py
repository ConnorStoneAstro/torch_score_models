from abc import ABC, abstractmethod
from typing import Optional

import torch
from torch.distributions import Normal, Independent
from torch import Tensor
from score_models.utils import DEVICE


class SDE(ABC):
    """
    Abstract class for some SDE info important for the score models
    """

    def __init__(self, t_min=0.0, t_max=1.0, **kwargs):
        """
        The time index in the diffusion is defined in the range [t_min, t_max].
        """
        super().__init__()
<<<<<<< HEAD
        self.t_min = t_min
        self.t_max = t_max

    @property
    def DT(self):
        return self.t_max - self.t_min

=======
        self.T = T
        self.epsilon = epsilon
        self.hyperparameters = {
            "T": T,
            "epsilon": epsilon
        }

    @abstractmethod
    def mu(self, t) -> Tensor:
        ...
    
>>>>>>> 1ac3d3f6
    @abstractmethod
    def sigma(self, t: Tensor) -> Tensor:
        """perturbation kernel standard deviation"""
        ...
<<<<<<< HEAD

    @abstractmethod
    def t_sigma(self, sigma: Tensor) -> Tensor:
        """inverse of the perturbation kernel standard deviation. Should give
        the time at which the kernel has standard deviation sigma."""
=======
        
    @abstractmethod
    def prior(self, shape) -> Distribution:
        """
        High temperature prior distribution. Typically a Gaussian distribution.
        """
>>>>>>> 1ac3d3f6
        ...

    @abstractmethod
<<<<<<< HEAD
    def mu(self, t: Tensor) -> Tensor:
        """perturbation kernel mean"""
        ...

    @abstractmethod
    def diffusion(self, t: Tensor, x: Tensor) -> Tensor:
        """diffusion coefficient for SDE. This is the term in front of dw"""
        ...

    @abstractmethod
    def drift(self, t: Tensor, x: Tensor) -> Tensor:
        """drift coefficient for SDE. This is the term in front of dt"""
        ...

    def perturbation_kernel(self, shape, t: Tensor, x0: Optional[Tensor] = None, device=DEVICE):
        """perturbation kernel"""
        if x0 is None:
            x0 = torch.zeros(shape).to(device)

        mu = x0 * self.mu(t)
        scale = self.sigma(t)
        return Independent(Normal(loc=mu, scale=scale, validate_args=False), len(shape))

    def prior(self, shape, x0: Optional[Tensor] = None, device=DEVICE):
        """
        High temperature (t=1) distribution
=======
    def diffusion(self, t:Tensor, x: Tensor) -> Tensor:
        """
        Diffusion coefficient of the SDE.
        """
        ...

    @abstractmethod
    def drift(self, t, x) -> Tensor:
        """
        Drift coefficient of the SDE.
>>>>>>> 1ac3d3f6
        """
        return self.perturbation_kernel(shape, torch.ones(1).to(device), x0, device)

    def marginal_prob_scalars(self, t: Tensor) -> tuple[Tensor, Tensor]:
        return self.mu(t), self.sigma(t)

    def perturbation_scalars(self, t) -> Tuple[Tensor, Tensor]:
        return self.mu(t), self.sigma(t)
    
    def perturbation_kernel(self, t: Tensor, x0: Tensor) -> Tensor:
        """
        Sample from the marginal at time t using the Gaussian perturbation kernel
        and the reparametrization trick.
        """
        _, *D = x0.shape
        mu_t = self.mu(t).view(-1, *[1]*len(D))
        sigma_t = self.sigma(t).view(-1, *[1]*len(D))
        z = torch.randn_like(x0)
<<<<<<< HEAD
        mu_t, sigma_t = self.marginal_prob_scalars(t)
        return mu_t.view(-1, *[1] * len(D)) * x0 + sigma_t.view(-1, *[1] * len(D)) * z

    def marginal_prob(self, t, x):
        _, *D = x.shape
        m_t, sigma_t = self.marginal_prob_scalars(t)
        mean = m_t.view(-1, *[1] * len(D)) * x
        std = sigma_t.view(-1, *[1] * len(D))
        return mean, std
=======
        return mu_t * x0 + sigma_t * z
    
    # Backward compatibility
    def sample_time_marginal(self, t: Tensor, x0: Tensor) -> Tensor:
        return self.perturbation_kernel(t, x0)

    def marginal_prob_scalars(self, t) -> Tuple[Tensor, Tensor]:
        return self.perturbation_scalars(t)
>>>>>>> 1ac3d3f6
<|MERGE_RESOLUTION|>--- conflicted
+++ resolved
@@ -1,8 +1,8 @@
 from abc import ABC, abstractmethod
-from typing import Optional
+from typing import Tuple
 
 import torch
-from torch.distributions import Normal, Independent
+from torch.distributions import Distribution
 from torch import Tensor
 from score_models.utils import DEVICE
 
@@ -12,82 +12,52 @@
     Abstract class for some SDE info important for the score models
     """
 
-    def __init__(self, t_min=0.0, t_max=1.0, **kwargs):
+    def __init__(self, T=1.0, epsilon=0.0, **kwargs):
         """
-        The time index in the diffusion is defined in the range [t_min, t_max].
+        The time index in the diffusion is defined in the range [epsilon, T].
         """
         super().__init__()
-<<<<<<< HEAD
-        self.t_min = t_min
-        self.t_max = t_max
+        self.T = kwargs.get("t_max", T)
+        self.epsilon = kwargs.get("t_min", epsilon)
+        self.hyperparameters = {"T": T, "epsilon": epsilon}
 
     @property
-    def DT(self):
-        return self.t_max - self.t_min
+    def t_min(self):
+        return self.epsilon
 
-=======
+    @t_min.setter
+    def t_min(self, epsilon):
+        self.epsilon = epsilon
+
+    @property
+    def t_max(self):
+        return self.T
+
+    @t_max.setter
+    def t_max(self, T):
         self.T = T
-        self.epsilon = epsilon
-        self.hyperparameters = {
-            "T": T,
-            "epsilon": epsilon
-        }
 
     @abstractmethod
-    def mu(self, t) -> Tensor:
-        ...
-    
->>>>>>> 1ac3d3f6
+    def mu(self, t) -> Tensor: ...
+
     @abstractmethod
-    def sigma(self, t: Tensor) -> Tensor:
-        """perturbation kernel standard deviation"""
-        ...
-<<<<<<< HEAD
+    def sigma(self, t) -> Tensor: ...
 
     @abstractmethod
     def t_sigma(self, sigma: Tensor) -> Tensor:
         """inverse of the perturbation kernel standard deviation. Should give
         the time at which the kernel has standard deviation sigma."""
-=======
-        
+        ...
+
     @abstractmethod
     def prior(self, shape) -> Distribution:
         """
         High temperature prior distribution. Typically a Gaussian distribution.
         """
->>>>>>> 1ac3d3f6
-        ...
-
-    @abstractmethod
-<<<<<<< HEAD
-    def mu(self, t: Tensor) -> Tensor:
-        """perturbation kernel mean"""
         ...
 
     @abstractmethod
     def diffusion(self, t: Tensor, x: Tensor) -> Tensor:
-        """diffusion coefficient for SDE. This is the term in front of dw"""
-        ...
-
-    @abstractmethod
-    def drift(self, t: Tensor, x: Tensor) -> Tensor:
-        """drift coefficient for SDE. This is the term in front of dt"""
-        ...
-
-    def perturbation_kernel(self, shape, t: Tensor, x0: Optional[Tensor] = None, device=DEVICE):
-        """perturbation kernel"""
-        if x0 is None:
-            x0 = torch.zeros(shape).to(device)
-
-        mu = x0 * self.mu(t)
-        scale = self.sigma(t)
-        return Independent(Normal(loc=mu, scale=scale, validate_args=False), len(shape))
-
-    def prior(self, shape, x0: Optional[Tensor] = None, device=DEVICE):
-        """
-        High temperature (t=1) distribution
-=======
-    def diffusion(self, t:Tensor, x: Tensor) -> Tensor:
         """
         Diffusion coefficient of the SDE.
         """
@@ -97,42 +67,26 @@
     def drift(self, t, x) -> Tensor:
         """
         Drift coefficient of the SDE.
->>>>>>> 1ac3d3f6
         """
-        return self.perturbation_kernel(shape, torch.ones(1).to(device), x0, device)
-
-    def marginal_prob_scalars(self, t: Tensor) -> tuple[Tensor, Tensor]:
-        return self.mu(t), self.sigma(t)
+        ...
 
     def perturbation_scalars(self, t) -> Tuple[Tensor, Tensor]:
         return self.mu(t), self.sigma(t)
-    
+
     def perturbation_kernel(self, t: Tensor, x0: Tensor) -> Tensor:
         """
         Sample from the marginal at time t using the Gaussian perturbation kernel
         and the reparametrization trick.
         """
         _, *D = x0.shape
-        mu_t = self.mu(t).view(-1, *[1]*len(D))
-        sigma_t = self.sigma(t).view(-1, *[1]*len(D))
+        mu_t = self.mu(t).view(-1, *[1] * len(D))
+        sigma_t = self.sigma(t).view(-1, *[1] * len(D))
         z = torch.randn_like(x0)
-<<<<<<< HEAD
-        mu_t, sigma_t = self.marginal_prob_scalars(t)
-        return mu_t.view(-1, *[1] * len(D)) * x0 + sigma_t.view(-1, *[1] * len(D)) * z
+        return mu_t * x0 + sigma_t * z
 
-    def marginal_prob(self, t, x):
-        _, *D = x.shape
-        m_t, sigma_t = self.marginal_prob_scalars(t)
-        mean = m_t.view(-1, *[1] * len(D)) * x
-        std = sigma_t.view(-1, *[1] * len(D))
-        return mean, std
-=======
-        return mu_t * x0 + sigma_t * z
-    
     # Backward compatibility
     def sample_time_marginal(self, t: Tensor, x0: Tensor) -> Tensor:
         return self.perturbation_kernel(t, x0)
 
     def marginal_prob_scalars(self, t) -> Tuple[Tensor, Tensor]:
-        return self.perturbation_scalars(t)
->>>>>>> 1ac3d3f6
+        return self.perturbation_scalars(t)