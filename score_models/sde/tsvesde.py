--- conflicted
+++ resolved
@@ -36,17 +36,10 @@
         self.sigma_max = sigma_max
         self.beta = beta
         self.t_star = t_star
-<<<<<<< HEAD
+        self.hyperparameters.update(
+            {"sigma_min": sigma_min, "sigma_max": sigma_max, "t_star": t_star, "beta": beta}
+        )
 
-=======
-        self.hyperparameters.update({
-            "sigma_min": sigma_min,
-            "sigma_max": sigma_max,
-            "t_star": t_star,
-            "beta": beta
-            })
-        
->>>>>>> 1ac3d3f6
         if beta_fn == "relu":
             self.beta_fn = lambda t: -self.beta * F.relu(t / self.t_max - self.t_star)
         elif beta_fn == "swish" or beta_fn == "silu":
@@ -58,19 +51,7 @@
                 lambda t: -self.beta * F.hardswish(alpha * (t / self.t_max - self.t_star)) / alpha
             )
         self.beta_fn_dot = vmap(grad(self.beta_fn))
-<<<<<<< HEAD
 
-    def mu(self, t):
-        """
-        Piecewise continuous scale function that takes a VE at t < t_star and
-        attach it to a VP-like diffusion at t>t_star. Note that the variance isnan
-        still exploding but with a logarihmic slope reduced by the beta hyperparameter.
-        """
-        return torch.exp(self.beta_fn(t))
-
-=======
-    
->>>>>>> 1ac3d3f6
     def sigma(self, t: Tensor) -> Tensor:
         """
         Numerically stable formula for sigma
@@ -79,15 +60,7 @@
         smax = np.log(self.sigma_max)
         log_coeff = self.beta_fn(t) + (smax - smin) * t / self.t_max + smin
         return torch.exp(log_coeff)
-<<<<<<< HEAD
 
-    def diffusion(self, t: Tensor, x: Tensor) -> Tensor:
-        _, *D = x.shape
-        return self.sigma(t).view(-1, *[1] * len(D)) * np.sqrt(
-            2 * (np.log(self.sigma_max) - np.log(self.sigma_min))
-        )
-=======
-    
     def mu(self, t: Tensor) -> Tensor:
         """
         Piecewise continuous scale function that takes a VE at t < t_star and
@@ -95,18 +68,17 @@
         still exploding but with a logarihmic slope reduced by the beta hyperparameter.
         """
         return torch.exp(self.beta_fn(t))
-    
+
     def prior(self, shape, device=DEVICE):
-        mu = torch.zeros(shape).to(device) 
-        sigma_max = np.exp(-self.beta * (1. - self.t_star) + np.log(self.sigma_max))
+        mu = torch.zeros(shape).to(device)
+        sigma_max = np.exp(-self.beta * (1.0 - self.t_star) + np.log(self.sigma_max))
         return Independent(Normal(loc=mu, scale=sigma_max, validate_args=False), len(shape))
-    
+
     def diffusion(self, t: Tensor, x: Tensor) -> Tensor:
-        _, *D = x.shape # broadcast diffusion coefficient to x shape
-        # Analytical derivative of the sigma**2 function, square rooted at the end 
+        _, *D = x.shape  # broadcast diffusion coefficient to x shape
+        # Analytical derivative of the sigma**2 function, square rooted at the end
         prefactor = np.sqrt(2 * (np.log(self.sigma_max) - np.log(self.sigma_min)))
-        return prefactor * self.sigma(t).view(-1, *[1]*len(D))
->>>>>>> 1ac3d3f6
+        return prefactor * self.sigma(t).view(-1, *[1] * len(D))
 
     def drift(self, t: Tensor, x: Tensor) -> Tensor:
         _, *D = x.shape
