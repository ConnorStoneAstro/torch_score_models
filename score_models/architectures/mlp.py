--- conflicted
+++ resolved
@@ -3,16 +3,13 @@
 import torch
 import torch.nn as nn
 
-from ..layers import (
-    GaussianFourierProjection, 
-    ScaledAttentionLayer
-    )
+from ..layers import GaussianFourierProjection, ScaledAttentionLayer
 from .conditional_branch import (
     validate_conditional_arguments,
     conditional_branch,
     merge_conditional_time_branch,
-    merge_conditional_input_branch
-    )
+    merge_conditional_input_branch,
+)
 from ..utils import get_activation
 
 __all__ = ["MLP"]
@@ -20,69 +17,23 @@
 
 class MLP(nn.Module):
     def __init__(
-<<<<<<< HEAD
         self,
-        dimensions: int,
+        channels: Optional[int] = None,
         units: int = 100,
         layers: int = 2,
-        time_embedding_dimensions: int = 32,
-        embedding_scale: int = 30,
+        time_branch_channels: int = 32,
+        time_branch_layers: int = 1,
+        fourier_scale: int = 16,
         activation: int = "swish",
-        time_branch_layers: int = 1,
-        bottleneck: int = None,
+        bottleneck: Optional[int] = None,
         attention: bool = False,
         nn_is_energy: bool = False,
         output_activation: str = None,
-        conditioning: list[str, ...] = ["none"],
-        conditioning_channels: list[int, ...] = None,
+        conditions: Optional[Literal["discrete", "continuous", "vector", "tensor"]] = None,
+        condition_channels: Optional[tuple[int]] = None,
+        condition_embeddings: Optional[tuple[int]] = None,
         **kwargs,
     ):
-        super().__init__()
-        self.conditioned = False
-        for c in conditioning:
-            if c.lower() not in ["none", "input"]:
-                raise ValueError(f"Conditioning must be in ['None', 'Input'], received {c}")
-            if c.lower() != "none":
-                self.conditioned = True
-                if conditioning_channels is not None:
-                    raise ValueError(
-                        "conditioning_channels must be provided when the network is conditioned"
-                    )
-            elif c.lower() == "none" and self.conditioned:
-                raise ValueError(
-                    f"Cannot have a mix of 'None' and other type of conditioning, received the list {conditioning}"
-                )
-        self.hyperparameters = {
-            "dimensions": dimensions,
-            "units": units,
-            "layers": layers,
-            "time_embedding_dimensions": time_embedding_dimensions,
-            "embedding_scale": embedding_scale,
-            "activation": activation,
-            "time_branch_layers": time_branch_layers,
-            "nn_is_energy": nn_is_energy,
-            "conditioning": conditioning,
-        }
-        if nn_is_energy:
-            self.hyperparameters.update({"output_activation": output_activation})
-=======
-            self, 
-            channels: Optional[int] = None,
-            units: int = 100,
-            layers: int = 2,
-            time_branch_channels: int = 32,
-            time_branch_layers: int = 1,
-            fourier_scale: int = 16,
-            activation: int = "swish",
-            bottleneck: Optional[int] = None,
-            attention: bool = False,
-            nn_is_energy: bool = False,
-            output_activation: str = None,
-            conditions: Optional[Literal["discrete", "continuous", "vector", "tensor"]] = None,
-            condition_channels: Optional[tuple[int]] = None,
-            condition_embeddings: Optional[tuple[int]] = None,
-            **kwargs
-            ):
         """
         Multi-Layer Perceptron (MLP) neural network.
 
@@ -119,62 +70,63 @@
             if "dimensions" in kwargs:
                 channels = kwargs["dimensions"]
             else:
-                raise ValueError("You must provide a 'channels' argument to initialize the MLP architecture.")
+                raise ValueError(
+                    "You must provide a 'channels' argument to initialize the MLP architecture."
+                )
         self.hyperparameters = {
-                "channels": channels,
-                "units": units,
-                "layers": layers,
-                "time_branch_channels": time_branch_channels,
-                "fourier_scale": fourier_scale,
-                "activation": activation,
-                "time_branch_layers": time_branch_layers,
-                "botleneck": bottleneck,
-                "attention": attention,
-                "nn_is_energy": nn_is_energy,
-                "output_activation": output_activation,
-                "conditions": conditions,
-                "condition_channels": condition_channels,
-                "condition_embeddings": condition_embeddings,
-                }
->>>>>>> 1ac3d3f6
+            "channels": channels,
+            "units": units,
+            "layers": layers,
+            "time_branch_channels": time_branch_channels,
+            "fourier_scale": fourier_scale,
+            "activation": activation,
+            "time_branch_layers": time_branch_layers,
+            "botleneck": bottleneck,
+            "attention": attention,
+            "nn_is_energy": nn_is_energy,
+            "output_activation": output_activation,
+            "conditions": conditions,
+            "condition_channels": condition_channels,
+            "condition_embeddings": condition_embeddings,
+        }
         self.time_branch_layers = time_branch_layers
         self.layers = layers
         self.nn_is_energy = nn_is_energy
         if layers % 2 == 1:
-            print(f"Number of layers must be an even number for this architecture. Adding one more layer...")
+            print(
+                f"Number of layers must be an even number for this architecture. Adding one more layer..."
+            )
             layers += 1
 
         ########### Conditional branch ###########
         if self.conditioned:
             total_time_channels, total_input_channels = conditional_branch(
-                    self,
-                    time_branch_channels=time_branch_channels,
-                    input_branch_channels=channels,
-                    condition_embeddings=condition_embeddings,
-                    condition_channels=condition_channels,
-                    fourier_scale=fourier_scale
-                    ) # This method attach a Module list to self.conditional_branch
+                self,
+                time_branch_channels=time_branch_channels,
+                input_branch_channels=channels,
+                condition_embeddings=condition_embeddings,
+                condition_channels=condition_channels,
+                fourier_scale=fourier_scale,
+            )  # This method attach a Module list to self.conditional_branch
         else:
             total_time_channels = time_branch_channels
             total_input_channels = channels
         #########################################
-            
+
         ########### Time branch ###########
         t_dim = time_branch_channels
-        modules = [GaussianFourierProjection(t_dim, scale=fourier_scale), # Time embedding
-                   nn.Linear(total_time_channels, t_dim) # Compress the signal from time index and the other conditionals if any
-                   ]
+        modules = [
+            GaussianFourierProjection(t_dim, scale=fourier_scale),  # Time embedding
+            nn.Linear(
+                total_time_channels, t_dim
+            ),  # Compress the signal from time index and the other conditionals if any
+        ]
         for _ in range(time_branch_layers - 1):
             modules.append(nn.Linear(t_dim, t_dim))
-<<<<<<< HEAD
-        # main branch
-        modules.append(nn.Linear(dimensions + t_dim, units))
-=======
         ###################################
-        
+
         ########### Input branch ###########
         modules.append(nn.Linear(total_input_channels + t_dim, units))
->>>>>>> 1ac3d3f6
         if bottleneck is not None:
             assert isinstance(bottleneck, int)
             self.bottleneck = bottleneck
@@ -195,17 +147,12 @@
             self.output_layer = nn.Linear(units, channels)
         self.act = get_activation(activation)
         self.all_modules = nn.ModuleList(modules)
-<<<<<<< HEAD
+        ###################################
 
-    def forward(self, t, x, **kwargs):
-=======
-        ###################################
-    
     def forward(self, t, x, *args):
->>>>>>> 1ac3d3f6
         B, D = x.shape
         modules = self.all_modules
-        
+
         # Time branch
         temb = modules[0](t)
         if self.conditioned:
