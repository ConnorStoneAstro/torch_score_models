<<<<<<< HEAD
"""
Code ported from Yang Song's repo https://github.com/yang-song/score_sde_pytorch/blob/main/
with slight modifications to make it work on continuous time.
"""

import torch
from torch import nn
from score_models.utils import get_activation
from score_models.layers import (
    DDPMResnetBlock,
    SelfAttentionBlock,
    GaussianFourierProjection,
    UpsampleLayer,
    DownsampleLayer,
)
from score_models.layers.ddpm_resnet_block import conv3x3
import functools
=======
from typing import Optional, Literal

import torch
from torch import nn
from functools import partial

from ..utils import get_activation
from ..layers import (
        DDPMResnetBlock, 
        SelfAttentionBlock, 
        GaussianFourierProjection, 
        UpsampleLayer, 
        DownsampleLayer,
        conv3x3
        )
from .conditional_branch import (
        validate_conditional_arguments, 
        conditional_branch,
        merge_conditional_time_branch,
        merge_conditional_input_branch
        )
>>>>>>> 1ac3d3f6

__all__ = ["DDPM"]

class DDPM(nn.Module):
    def __init__(
<<<<<<< HEAD
        self,
        channels: int = 1,
        dimensions: int = 2,
        nf: int = 128,
        activation_type: str = "relu",
        ch_mult: list[int, ...] = (1, 1, 2, 2, 4, 4),
        num_res_blocks: int = 2,
        resample_with_conv: bool = True,
        dropout: float = 0.0,
        attention: bool = True,
        conditioning: list[str, ...] = ["None"],
        conditioning_channels: list[int, ...] = None,
        **kwargs,
    ):
        super().__init__()
        if dimensions not in [1, 2, 3]:
            raise ValueError(
                f"Input must have 1, 2, or 3 spatial dimensions to use this architecture, received {dimensions}."
            )
        self.conditioned = False
        for c in conditioning:
            if c.lower() not in ["none", "time", "input"]:
                raise ValueError(f"Conditioning must be in ['None', 'Time', 'Input'], received {c}")
            if c.lower() != "none":
                self.conditioned = True
                if conditioning_channels is not None:
                    raise ValueError(
                        "conditioning_channels must be provided when the network is conditioned"
                    )
            elif c.lower() == "none" and self.conditioned:
                raise ValueError(
                    f"Cannot have a mix of 'None' and other type of conditioning, received the list {conditioning}"
                )

=======
            self,
            channels: int = 1,
            dimensions: int = 2,
            nf: int = 128,
            activation_type: str = "relu",
            ch_mult: tuple[int] = (2, 2),
            num_res_blocks: int = 2,
            resample_with_conv: bool = True,
            dropout: float = 0.,
            attention: bool = True,
            fourier_scale: float = 30.,
            conditions: Optional[tuple[str]] = None,
            condition_embeddings: Optional[tuple[int]] = None,
            condition_channels: Optional[int] = None,
            **kwargs
            ):
        """
        Deep Diffusion Probabilistic Model (DDPM) implementation.

        Args:
            channels (int): Number of input channels. Default is 1.
            dimensions (int): Number of spatial dimensions. Default is 2.
            nf (int): Number of filters in the network. Default is 128.
            activation_type (str): Type of activation function to use. Default is "relu".
            ch_mult (tuple[int]): Channel multiplier for each layer. Default is (2, 2).
            num_res_blocks (int): Number of residual blocks in the network. Default is 2.
            resample_with_conv (bool): Whether to use convolutional resampling. Default is True.
            dropout (float): Dropout rate. Default is 0.
            attention (bool): Whether to use attention mechanism. Default is True.
            fourier_scale (float): Scale parameter for Fourier features. Default is 30.
            conditions (Optional[tuple[str]]): Types of conditioning inputs. Default is None.
            condition_embeddings (Optional[tuple[int]]): Embedding sizes for conditioning inputs. Default is None.
            condition_channels (Optional[int]): Number of channels for conditioning inputs. Default is None.
            **kwargs: Additional keyword arguments.

        References:
            - Original implementation in Yang Song's repository: https://github.com/yang-song/score_sde_pytorch/blob/main/
        """
        super().__init__()
        if dimensions not in [1, 2, 3]:
            raise ValueError(f"Input must have 1, 2, or 3 spatial dimensions to use this architecture, received {dimensions}.")
        validate_conditional_arguments(conditions, condition_embeddings, condition_channels)
        self.conditioned = conditions is not None
        self.condition_type = conditions
        self.condition_embeddings = condition_embeddings
        self.condition_channels = condition_channels
>>>>>>> 1ac3d3f6
        self.hyperparameters = {
            "channels": channels,
            "dimensions": dimensions,
            "nf": nf,
            "activation_type": activation_type,
            "ch_mult": ch_mult,
            "num_res_blocks": num_res_blocks,
            "resample_with_conv": resample_with_conv,
            "dropout": dropout,
            "attention": attention,
<<<<<<< HEAD
            "dimensions": dimensions,
            "conditioning": conditioning,
=======
            "fourier_scale": fourier_scale,
            "conditions": conditions,
            "condition_embeddings": condition_embeddings,
            "condition_channels": condition_channels
>>>>>>> 1ac3d3f6
        }
        self.dimensions = dimensions
        self.act = act = get_activation(activation_type=activation_type)
        self.attention = attention
        self.channels = channels
        self.nf = nf
        self.num_res_blocks = num_res_blocks
        self.num_resolutions = num_resolutions = len(ch_mult)

<<<<<<< HEAD
        AttnBlock = SelfAttentionBlock
        ResnetBlock = functools.partial(
            DDPMResnetBlock, act=act, temb_dim=4 * nf, dropout=dropout, dimensions=dimensions
        )

        # Condition on continuous time
        modules = [
            GaussianFourierProjection(embed_dim=nf),
            nn.Linear(nf, nf * 4),
            nn.Linear(nf * 4, nf * 4),
        ]
=======
        # Prepare layers
        AttnBlock = partial(SelfAttentionBlock, dimensions=dimensions)
        ResnetBlock = partial(DDPMResnetBlock, act=act, temb_dim=4 * nf, dropout=dropout, dimensions=dimensions)
        Downsample = partial(DownsampleLayer, dimensions=dimensions)
        Upsample = partial(UpsampleLayer, dimensions=dimensions)

        ########### Conditional branch ###########
        if self.conditioned:
            total_time_channels, total_input_channels = conditional_branch(
                    self,
                    time_branch_channels=nf,
                    input_branch_channels=channels,
                    condition_embeddings=condition_embeddings,
                    condition_channels=condition_channels,
                    fourier_scale=fourier_scale
                    ) # This method attach a Module list to self.conditional_branch
        else:
            total_time_channels = nf
            total_input_channels = channels
        #########################################

        ########### Time branch ###########
        modules = [
                GaussianFourierProjection(embed_dim=nf, scale=fourier_scale),
                nn.Linear(total_time_channels, nf * 4), 
                nn.Linear(nf * 4, nf * 4)
                ]
>>>>>>> 1ac3d3f6
        with torch.no_grad():
            modules[1].bias.zero_()
            modules[2].bias.zero_()
        ####################################

        # Downsampling block
        modules.append(conv3x3(total_input_channels, nf, dimensions=dimensions))
        hs_c = [nf]
        in_ch = nf
        for i_level in range(num_resolutions):
            # Residual blocks for this resolution
            out_ch = nf * ch_mult[i_level]
            for i_block in range(num_res_blocks):
                modules.append(ResnetBlock(in_ch=in_ch, out_ch=out_ch))
                in_ch = out_ch
                hs_c.append(in_ch)
            if i_level != num_resolutions - 1:
                modules.append(Downsample(in_ch=in_ch, with_conv=resample_with_conv))
                hs_c.append(in_ch)

        in_ch = hs_c[-1]
        modules.append(ResnetBlock(in_ch=in_ch))
        if self.attention:
            modules.append(AttnBlock(in_ch))
        modules.append(ResnetBlock(in_ch=in_ch))

        # Upsampling block
        for i_level in reversed(range(num_resolutions)):
            for i_block in range(num_res_blocks + 1):
                out_ch = nf * ch_mult[i_level]
                modules.append(ResnetBlock(in_ch=in_ch + hs_c.pop(), out_ch=out_ch))
                in_ch = out_ch
            if i_level != 0:
                modules.append(Upsample(in_ch=in_ch, with_conv=resample_with_conv))

        assert not hs_c
        modules.append(nn.GroupNorm(num_channels=in_ch, num_groups=max(min(in_ch // 4, 32), 1), eps=1e-6))
        modules.append(conv3x3(in_ch, channels, dimensions=dimensions))
        self.all_modules = nn.ModuleList(modules)

<<<<<<< HEAD
    def forward(self, t, x, **kwargs):
=======
    def forward(self, t, x, *args):
        B, *D = x.shape
>>>>>>> 1ac3d3f6
        modules = self.all_modules
        
        # Time branch
        m_idx = 0
        temb = modules[m_idx](t)
        m_idx += 1
        if self.conditioned:
            temb = merge_conditional_time_branch(self, temb, *args)
        temb = modules[m_idx](temb)
        m_idx += 1
        temb = modules[m_idx](self.act(temb))
        m_idx += 1

        # Input branch
        if self.conditioned:
            x = merge_conditional_input_branch(self, x, *args)
        # if self.fourier_features:
            # ffeatures = self.fourier_features(x)
            # x = torch.concat([x, ffeatures], axis=1)
        # Downsampling block
        hs = [modules[m_idx](x)]
        m_idx += 1
        for i_level in range(self.num_resolutions):
            # Residual blocks for this resolution
            for i_block in range(self.num_res_blocks):
                h = modules[m_idx](hs[-1], temb)
                m_idx += 1
                hs.append(h)
            if i_level != self.num_resolutions - 1:
                hs.append(modules[m_idx](hs[-1]))
                m_idx += 1

        h = hs[-1]
        h = modules[m_idx](h, temb)
        m_idx += 1
        if self.attention:
            h = modules[m_idx](h)
            m_idx += 1
        h = modules[m_idx](h, temb)
        m_idx += 1

        # Upsampling block
        for i_level in reversed(range(self.num_resolutions)):
            for i_block in range(self.num_res_blocks + 1):
                h = modules[m_idx](torch.cat([h, hs.pop()], dim=1), temb)
                m_idx += 1
            if i_level != 0:
                h = modules[m_idx](h)
                m_idx += 1

        assert not hs
        h = self.act(modules[m_idx](h))
        m_idx += 1
        h = modules[m_idx](h)
        m_idx += 1
        assert m_idx == len(modules)
        return h<|MERGE_RESOLUTION|>--- conflicted
+++ resolved
@@ -1,101 +1,46 @@
-<<<<<<< HEAD
-"""
-Code ported from Yang Song's repo https://github.com/yang-song/score_sde_pytorch/blob/main/
-with slight modifications to make it work on continuous time.
-"""
+from typing import Optional, Literal
 
 import torch
 from torch import nn
-from score_models.utils import get_activation
-from score_models.layers import (
+from functools import partial
+
+from ..utils import get_activation
+from ..layers import (
     DDPMResnetBlock,
     SelfAttentionBlock,
     GaussianFourierProjection,
     UpsampleLayer,
     DownsampleLayer,
+    conv3x3,
 )
-from score_models.layers.ddpm_resnet_block import conv3x3
-import functools
-=======
-from typing import Optional, Literal
-
-import torch
-from torch import nn
-from functools import partial
-
-from ..utils import get_activation
-from ..layers import (
-        DDPMResnetBlock, 
-        SelfAttentionBlock, 
-        GaussianFourierProjection, 
-        UpsampleLayer, 
-        DownsampleLayer,
-        conv3x3
-        )
 from .conditional_branch import (
-        validate_conditional_arguments, 
-        conditional_branch,
-        merge_conditional_time_branch,
-        merge_conditional_input_branch
-        )
->>>>>>> 1ac3d3f6
+    validate_conditional_arguments,
+    conditional_branch,
+    merge_conditional_time_branch,
+    merge_conditional_input_branch,
+)
 
 __all__ = ["DDPM"]
+
 
 class DDPM(nn.Module):
     def __init__(
-<<<<<<< HEAD
         self,
         channels: int = 1,
         dimensions: int = 2,
         nf: int = 128,
         activation_type: str = "relu",
-        ch_mult: list[int, ...] = (1, 1, 2, 2, 4, 4),
+        ch_mult: tuple[int] = (2, 2),
         num_res_blocks: int = 2,
         resample_with_conv: bool = True,
         dropout: float = 0.0,
         attention: bool = True,
-        conditioning: list[str, ...] = ["None"],
-        conditioning_channels: list[int, ...] = None,
+        fourier_scale: float = 30.0,
+        conditions: Optional[tuple[str]] = None,
+        condition_embeddings: Optional[tuple[int]] = None,
+        condition_channels: Optional[int] = None,
         **kwargs,
     ):
-        super().__init__()
-        if dimensions not in [1, 2, 3]:
-            raise ValueError(
-                f"Input must have 1, 2, or 3 spatial dimensions to use this architecture, received {dimensions}."
-            )
-        self.conditioned = False
-        for c in conditioning:
-            if c.lower() not in ["none", "time", "input"]:
-                raise ValueError(f"Conditioning must be in ['None', 'Time', 'Input'], received {c}")
-            if c.lower() != "none":
-                self.conditioned = True
-                if conditioning_channels is not None:
-                    raise ValueError(
-                        "conditioning_channels must be provided when the network is conditioned"
-                    )
-            elif c.lower() == "none" and self.conditioned:
-                raise ValueError(
-                    f"Cannot have a mix of 'None' and other type of conditioning, received the list {conditioning}"
-                )
-
-=======
-            self,
-            channels: int = 1,
-            dimensions: int = 2,
-            nf: int = 128,
-            activation_type: str = "relu",
-            ch_mult: tuple[int] = (2, 2),
-            num_res_blocks: int = 2,
-            resample_with_conv: bool = True,
-            dropout: float = 0.,
-            attention: bool = True,
-            fourier_scale: float = 30.,
-            conditions: Optional[tuple[str]] = None,
-            condition_embeddings: Optional[tuple[int]] = None,
-            condition_channels: Optional[int] = None,
-            **kwargs
-            ):
         """
         Deep Diffusion Probabilistic Model (DDPM) implementation.
 
@@ -120,13 +65,14 @@
         """
         super().__init__()
         if dimensions not in [1, 2, 3]:
-            raise ValueError(f"Input must have 1, 2, or 3 spatial dimensions to use this architecture, received {dimensions}.")
+            raise ValueError(
+                f"Input must have 1, 2, or 3 spatial dimensions to use this architecture, received {dimensions}."
+            )
         validate_conditional_arguments(conditions, condition_embeddings, condition_channels)
         self.conditioned = conditions is not None
         self.condition_type = conditions
         self.condition_embeddings = condition_embeddings
         self.condition_channels = condition_channels
->>>>>>> 1ac3d3f6
         self.hyperparameters = {
             "channels": channels,
             "dimensions": dimensions,
@@ -137,15 +83,10 @@
             "resample_with_conv": resample_with_conv,
             "dropout": dropout,
             "attention": attention,
-<<<<<<< HEAD
-            "dimensions": dimensions,
-            "conditioning": conditioning,
-=======
             "fourier_scale": fourier_scale,
             "conditions": conditions,
             "condition_embeddings": condition_embeddings,
-            "condition_channels": condition_channels
->>>>>>> 1ac3d3f6
+            "condition_channels": condition_channels,
         }
         self.dimensions = dimensions
         self.act = act = get_activation(activation_type=activation_type)
@@ -155,35 +96,24 @@
         self.num_res_blocks = num_res_blocks
         self.num_resolutions = num_resolutions = len(ch_mult)
 
-<<<<<<< HEAD
-        AttnBlock = SelfAttentionBlock
-        ResnetBlock = functools.partial(
+        # Prepare layers
+        AttnBlock = partial(SelfAttentionBlock, dimensions=dimensions)
+        ResnetBlock = partial(
             DDPMResnetBlock, act=act, temb_dim=4 * nf, dropout=dropout, dimensions=dimensions
         )
-
-        # Condition on continuous time
-        modules = [
-            GaussianFourierProjection(embed_dim=nf),
-            nn.Linear(nf, nf * 4),
-            nn.Linear(nf * 4, nf * 4),
-        ]
-=======
-        # Prepare layers
-        AttnBlock = partial(SelfAttentionBlock, dimensions=dimensions)
-        ResnetBlock = partial(DDPMResnetBlock, act=act, temb_dim=4 * nf, dropout=dropout, dimensions=dimensions)
         Downsample = partial(DownsampleLayer, dimensions=dimensions)
         Upsample = partial(UpsampleLayer, dimensions=dimensions)
 
         ########### Conditional branch ###########
         if self.conditioned:
             total_time_channels, total_input_channels = conditional_branch(
-                    self,
-                    time_branch_channels=nf,
-                    input_branch_channels=channels,
-                    condition_embeddings=condition_embeddings,
-                    condition_channels=condition_channels,
-                    fourier_scale=fourier_scale
-                    ) # This method attach a Module list to self.conditional_branch
+                self,
+                time_branch_channels=nf,
+                input_branch_channels=channels,
+                condition_embeddings=condition_embeddings,
+                condition_channels=condition_channels,
+                fourier_scale=fourier_scale,
+            )  # This method attach a Module list to self.conditional_branch
         else:
             total_time_channels = nf
             total_input_channels = channels
@@ -191,11 +121,10 @@
 
         ########### Time branch ###########
         modules = [
-                GaussianFourierProjection(embed_dim=nf, scale=fourier_scale),
-                nn.Linear(total_time_channels, nf * 4), 
-                nn.Linear(nf * 4, nf * 4)
-                ]
->>>>>>> 1ac3d3f6
+            GaussianFourierProjection(embed_dim=nf, scale=fourier_scale),
+            nn.Linear(total_time_channels, nf * 4),
+            nn.Linear(nf * 4, nf * 4),
+        ]
         with torch.no_grad():
             modules[1].bias.zero_()
             modules[2].bias.zero_()
@@ -232,18 +161,16 @@
                 modules.append(Upsample(in_ch=in_ch, with_conv=resample_with_conv))
 
         assert not hs_c
-        modules.append(nn.GroupNorm(num_channels=in_ch, num_groups=max(min(in_ch // 4, 32), 1), eps=1e-6))
+        modules.append(
+            nn.GroupNorm(num_channels=in_ch, num_groups=max(min(in_ch // 4, 32), 1), eps=1e-6)
+        )
         modules.append(conv3x3(in_ch, channels, dimensions=dimensions))
         self.all_modules = nn.ModuleList(modules)
 
-<<<<<<< HEAD
-    def forward(self, t, x, **kwargs):
-=======
     def forward(self, t, x, *args):
         B, *D = x.shape
->>>>>>> 1ac3d3f6
         modules = self.all_modules
-        
+
         # Time branch
         m_idx = 0
         temb = modules[m_idx](t)
@@ -259,8 +186,8 @@
         if self.conditioned:
             x = merge_conditional_input_branch(self, x, *args)
         # if self.fourier_features:
-            # ffeatures = self.fourier_features(x)
-            # x = torch.concat([x, ffeatures], axis=1)
+        # ffeatures = self.fourier_features(x)
+        # x = torch.concat([x, ffeatures], axis=1)
         # Downsampling block
         hs = [modules[m_idx](x)]
         m_idx += 1
