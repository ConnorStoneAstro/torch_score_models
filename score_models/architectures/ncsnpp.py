--- conflicted
+++ resolved
@@ -1,188 +1,64 @@
-<<<<<<< HEAD
-from score_models.layers import (
+from typing import Optional, Literal
+
+import torch.nn as nn
+import numpy as np
+import torch
+from functools import partial
+
+from ..layers import (
     DDPMResnetBlock,
+    ResnetBlockBigGANpp,
     GaussianFourierProjection,
     SelfAttentionBlock,
     UpsampleLayer,
     DownsampleLayer,
     Combine,
-    ResnetBlockBigGANpp,
     conv3x3,
     PositionalEncoding,
 )
-from score_models.utils import get_activation
-from score_models.definitions import default_init
-=======
-from typing import Optional, Literal
-
->>>>>>> 1ac3d3f6
-import torch.nn as nn
-import numpy as np
-import torch
-from functools import partial
-
-from ..layers import (
-        DDPMResnetBlock, 
-        ResnetBlockBigGANpp, 
-        GaussianFourierProjection, 
-        SelfAttentionBlock,
-        UpsampleLayer, 
-        DownsampleLayer, 
-        Combine, 
-        conv3x3, 
-        PositionalEncoding
-        )
 from ..utils import get_activation
 from ..definitions import default_init
 from .conditional_branch import (
-        validate_conditional_arguments, 
-        conditional_branch,
-        merge_conditional_time_branch,
-        merge_conditional_input_branch
-        )
+    validate_conditional_arguments,
+    conditional_branch,
+    merge_conditional_time_branch,
+    merge_conditional_input_branch,
+)
 
 __all__ = ["NCSNpp"]
 
+
 class NCSNpp(nn.Module):
-<<<<<<< HEAD
-    """
-    NCSN++ model
-
-    Args:
-        channels (int): Number of input channels. Default is 1.
-        dimensions (int): Number of dimensions of the input data. Default is 2.
-        nf (int): Number of filters in the first layer. Default is 128.
-        ch_mult (tuple): Channel multiplier for each layer. Default is (2, 2, 2, 2).
-        num_res_blocks (int): Number of residual blocks in each layer. Default is 2.
-        activation_type (str): Type of activation function. Default is "swish".
-        dropout (float): Dropout probability. Default is 0.
-        resample_with_conv (bool): Whether to use convolutional resampling. Default is True.
-        fir (bool): Whether to use finite impulse response filtering. Default is True.
-        fir_kernel (tuple): FIR filter kernel. Default is (1, 3, 3, 1).
-        skip_rescale (bool): Whether to rescale skip connections. Default is True.
-        progressive (str): Type of progressive training. Default is "output_skip".
-        progressive_input (str): Type of progressive
-        init_scale (float): The initial scale for the function. Default is 1e-2.
-        fourier_scale (float): The Fourier scale for the function. Default is 16.
-        resblock_type (str): The type of residual block to use. Default is "biggan".
-        combine_method (str): The method to use for combining the results. Default is "sum".
-        attention (bool): Whether or not to use attention. Default is True.
-
-    """
-
     def __init__(
         self,
-        channels=1,
-        dimensions=2,
-        nf=128,
-        ch_mult=(2, 2, 2, 2),
-        num_res_blocks=2,
-        activation_type="swish",
-        dropout=0.0,
-        resample_with_conv=True,
-        fir=True,
-        fir_kernel=(1, 3, 3, 1),
-        skip_rescale=True,
-        progressive="output_skip",
-        progressive_input="input_skip",
-        init_scale=1e-2,
-        fourier_scale=16.0,
-        resblock_type="biggan",
-        combine_method="sum",
-        attention=True,
-        condition: tuple[str, ...] = ["None"],  # discrete_time, continuous_time, vector, input
-        condition_num_embedding: tuple[int, ...] = None,
-        condition_input_channels: int = None,
-        condition_vector_channels: int = None,
+        channels: int = 1,
+        dimensions: Literal[1, 2, 3] = 2,
+        nf: int = 128,
+        ch_mult: tuple[int] = (2, 2, 2, 2),
+        num_res_blocks: int = 2,
+        activation_type: str = "swish",
+        dropout: float = 0.0,
+        resample_with_conv: bool = True,
+        fir: bool = True,
+        fir_kernel: tuple[int] = (1, 3, 3, 1),
+        skip_rescale: bool = True,
+        progressive: Literal["none", "output_skip", "residual"] = "output_skip",
+        progressive_input: Literal["none", "input_skip", "residual"] = "input_skip",
+        init_scale: float = 1e-2,
+        fourier_scale: float = 16.0,
+        resblock_type: Literal["biggan", "ddpm"] = "biggan",
+        combine_method: Literal["concat", "sum"] = "sum",
+        attention: bool = True,
+        conditions: Optional[
+            tuple[Literal["time_discrete", "time_continuous", "time_vector", "input_tensor"]]
+        ] = None,
+        condition_embeddings: Optional[tuple[int]] = None,
+        condition_channels: Optional[int] = None,
         # fourier_features=False,
         # n_min=7,
         # n_max=8,
         **kwargs,
     ):
-        super().__init__()
-        if dimensions not in [1, 2, 3]:
-            raise ValueError(
-                "Input must have 1, 2, or 3 spatial dimensions to use this architecture"
-            )
-        self.conditioned = False
-        discrete_index = 0
-        if condition is not None:
-            if not isinstance(condition, (tuple, list)):
-                raise ValueError("Condition should be a list or a tuple of strings")
-        for c in condition:
-            if c.lower() not in [
-                "none",
-                "discrete_timelike",
-                "continuous_timelike",
-                "vector",
-                "input",
-            ]:
-                raise ValueError(
-                    f"Condition must be in ['none', 'discrete_timelike', 'continuous_timelike', 'input'], received {c}"
-                )
-            if c.lower() != "none":
-                self.conditioned = True
-            elif c.lower() == "none" and self.conditioned:
-                raise ValueError(
-                    f"Cannot have a mix of 'None' and other type of conditions, received the tuple {condition}"
-                )
-            if c.lower() == "discrete_timelike":
-                if not isinstance(condition_num_embedding, (tuple, list)):
-                    raise ValueError(
-                        "condition_num_embedding must be provided and be a tuple or list of integer for discrete_timelike condition type"
-                    )
-                elif not isinstance(condition_num_embedding[discrete_index], int):
-                    raise ValueError(
-                        "condition_num_embedding must be provided and be a tuple or list of integer for discrete_timelike condition type"
-                    )
-                discrete_index += 1
-            elif c.lower() == "input":
-                if not isinstance(condition_input_channels, int):
-                    raise ValueError(
-                        "condition_input_channels must be provided and be an integer for input condition type"
-                    )
-            elif c.lower() == "vector":
-                if not isinstance(condition_vector_channels, int):
-                    raise ValueError(
-                        "condition_vector_channels must be provided and be an integer for vector condition type"
-                    )
-
-        self.condition_type = condition
-        self.condition_num_embedding = condition_num_embedding
-        self.condition_input_channels = (
-            0 if condition_input_channels is None else condition_input_channels
-        )
-        self.condition_vector_channels = condition_vector_channels
-
-=======
-    def __init__(
-            self,
-            channels: int = 1,
-            dimensions: Literal[1, 2, 3] = 2,
-            nf: int = 128,
-            ch_mult: tuple[int] = (2, 2, 2, 2),
-            num_res_blocks: int =  2,
-            activation_type: str = "swish",
-            dropout: float = 0.,
-            resample_with_conv: bool = True,
-            fir: bool = True,
-            fir_kernel: tuple[int] = (1, 3, 3, 1),
-            skip_rescale: bool = True,
-            progressive: Literal["none", "output_skip", "residual"] = "output_skip",
-            progressive_input: Literal["none", "input_skip", "residual"] = "input_skip",
-            init_scale: float = 1e-2,
-            fourier_scale: float = 16.,
-            resblock_type: Literal["biggan", "ddpm"] = "biggan",
-            combine_method: Literal["concat", "sum"] = "sum",
-            attention: bool = True,
-            conditions : Optional[tuple[Literal["time_discrete", "time_continuous", "time_vector", "input_tensor"]]] = None,
-            condition_embeddings:  Optional[tuple[int]] = None,
-            condition_channels: Optional[int] = None,
-            # fourier_features=False,
-            # n_min=7,
-            # n_max=8,
-            **kwargs
-          ):
         """
         NCSN++ model
 
@@ -211,8 +87,9 @@
         """
         super().__init__()
         if dimensions not in [1, 2, 3]:
-            raise ValueError("Input must have 1, 2, or 3 spatial dimensions to use this architecture")
->>>>>>> 1ac3d3f6
+            raise ValueError(
+                "Input must have 1, 2, or 3 spatial dimensions to use this architecture"
+            )
         self.dimensions = dimensions
         validate_conditional_arguments(conditions, condition_embeddings, condition_channels)
         self.conditioned = conditions is not None
@@ -229,10 +106,14 @@
         self.progressive = progressive.lower()
         self.progressive_input = progressive_input.lower()
         self.resblock_type = resblock_type
-        if progressive not in ['none', 'output_skip', 'residual']:
-            raise ValueError(f"progressive must be in ['none', 'output_skip', 'residual'], received {progressive}")
-        if progressive_input not in ['none', 'input_skip', 'residual']:
-            raise ValueError(f"progressive_input must be in ['none', 'input_skip', 'residual'], received {progressive_input}")
+        if progressive not in ["none", "output_skip", "residual"]:
+            raise ValueError(
+                f"progressive must be in ['none', 'output_skip', 'residual'], received {progressive}"
+            )
+        if progressive_input not in ["none", "input_skip", "residual"]:
+            raise ValueError(
+                f"progressive_input must be in ['none', 'input_skip', 'residual'], received {progressive_input}"
+            )
         self.hyperparameters = {
             "channels": channels,
             "nf": nf,
@@ -252,67 +133,6 @@
             "combine_method": combine_method,
             "attention": attention,
             "dimensions": dimensions,
-<<<<<<< HEAD
-            "condition": condition,
-            "condition_num_embedding": condition_num_embedding,
-            "condition_input_channels": condition_input_channels,
-            "condition_vector_channels": condition_vector_channels,
-        }
-        self.act = act = get_activation(activation_type)
-        self.attention = attention
-
-        self.nf = nf
-        self.num_res_blocks = num_res_blocks
-        self.num_resolutions = num_resolutions = len(ch_mult)
-
-        self.skip_rescale = skip_rescale
-        self.progressive = progressive.lower()
-        self.progressive_input = progressive_input.lower()
-        self.resblock_type = resblock_type
-        assert progressive in ["none", "output_skip", "residual"]
-        assert progressive_input in ["none", "input_skip", "residual"]
-        combiner = functools.partial(
-            Combine, method=combine_method.lower(), dimensions=self.dimensions
-        )
-
-        # Timelike condition branch, to be appended to the time embedding
-        time_input_nf = nf
-        discrete_index = 0
-        if self.conditioned:
-            condition_embedding_layers = []
-            for c_type in self.condition_type:
-                if c_type.lower() == "discrete_timelike":
-                    time_input_nf += nf
-                    condition_embedding_layers.append(
-                        nn.Embedding(
-                            num_embeddings=self.condition_num_embedding[discrete_index],
-                            embedding_dim=nf,
-                        )
-                    )
-                    discrete_index += 1
-                elif c_type.lower() == "continuous_timelike":
-                    time_input_nf += nf
-                    condition_embedding_layers.append(
-                        GaussianFourierProjection(embed_dim=nf, scale=fourier_scale)
-                    )
-                elif c_type.lower() == "vector":
-                    time_input_nf += nf
-                    condition_embedding_layers.append(
-                        PositionalEncoding(
-                            channels=self.condition_vector_channels,
-                            embed_dim=nf,
-                            scale=fourier_scale,
-                        )
-                    )
-            self.condition_embedding_layers = nn.ModuleList(condition_embedding_layers)
-
-        # Condition on continuous time (second layer receives a concatenation of all the embeddings)
-        modules = [
-            GaussianFourierProjection(embed_dim=nf, scale=fourier_scale),
-            nn.Linear(time_input_nf, nf * 4),
-            nn.Linear(nf * 4, nf * 4),
-        ]
-=======
             "conditions": conditions,
             "condition_embeddings": condition_embeddings,
             "condition_channels": condition_channels,
@@ -320,29 +140,30 @@
             # "n_min": n_min,
             # "n_max": n_max
         }
-       
+
         ########### Conditional branch ###########
         if self.conditioned:
             total_time_channels, total_input_channels = conditional_branch(
-                    self,
-                    time_branch_channels=nf,
-                    input_branch_channels=channels,
-                    condition_embeddings=condition_embeddings,
-                    condition_channels=condition_channels,
-                    fourier_scale=fourier_scale
-                    ) # This method attach a Module list to self.conditional_branch
+                self,
+                time_branch_channels=nf,
+                input_branch_channels=channels,
+                condition_embeddings=condition_embeddings,
+                condition_channels=condition_channels,
+                fourier_scale=fourier_scale,
+            )  # This method attach a Module list to self.conditional_branch
         else:
             total_time_channels = nf
             total_input_channels = channels
         #########################################
-                
+
         ########### Time branch ###########
         modules = [
-                GaussianFourierProjection(embed_dim=nf, scale=fourier_scale), # Time embedding
-                nn.Linear(total_time_channels, nf * 4), # Combine time embedding with conditionals if any
-                nn.Linear(nf * 4, nf * 4)
-                ]
->>>>>>> 1ac3d3f6
+            GaussianFourierProjection(embed_dim=nf, scale=fourier_scale),  # Time embedding
+            nn.Linear(
+                total_time_channels, nf * 4
+            ),  # Combine time embedding with conditionals if any
+            nn.Linear(nf * 4, nf * 4),
+        ]
         with torch.no_grad():
             modules[1].weight.data = default_init()(modules[1].weight.shape)
             modules[1].bias.zero_()
@@ -350,46 +171,39 @@
             modules[2].bias.zero_()
         ####################################
 
-<<<<<<< HEAD
-        AttnBlock = functools.partial(
-            SelfAttentionBlock, init_scale=init_scale, dimensions=dimensions
-        )
-        Upsample = functools.partial(
+        ########### Prepare layers ###########
+        combiner = partial(Combine, method=combine_method.lower(), dimensions=self.dimensions)
+        AttnBlock = partial(SelfAttentionBlock, init_scale=init_scale, dimensions=dimensions)
+        Upsample = partial(
             UpsampleLayer,
             with_conv=resample_with_conv,
             fir=fir,
             fir_kernel=fir_kernel,
             dimensions=self.dimensions,
         )
-
-        if progressive == "output_skip":
-            self.pyramid_upsample = Upsample(fir=fir, fir_kernel=fir_kernel, with_conv=False)
-        elif progressive == "residual":
-            pyramid_upsample = functools.partial(
-                UpsampleLayer,
-                fir=fir,
-                fir_kernel=fir_kernel,
-                with_conv=True,
-                dimensions=self.dimensions,
-            )
-
-        Downsample = functools.partial(
+        Downsample = partial(
             DownsampleLayer,
             with_conv=resample_with_conv,
             fir=fir,
             fir_kernel=fir_kernel,
             dimensions=self.dimensions,
         )
-
+        if progressive == "output_skip":
+            self.pyramid_upsample = Upsample(fir=fir, fir_kernel=fir_kernel, with_conv=False)
+        elif progressive == "residual":
+            pyramid_upsample = partial(
+                UpsampleLayer,
+                fir=fir,
+                fir_kernel=fir_kernel,
+                with_conv=True,
+                dimensions=self.dimensions,
+            )
         if progressive_input == "input_skip":
             self.pyramid_downsample = Downsample(fir=fir, fir_kernel=fir_kernel, with_conv=False)
         elif progressive_input == "residual":
-            pyramid_downsample = functools.partial(
-                Downsample, fir=fir, fir_kernel=fir_kernel, with_conv=True
-            )
-
+            pyramid_downsample = partial(Downsample, fir=fir, fir_kernel=fir_kernel, with_conv=True)
         if resblock_type == "ddpm":
-            ResnetBlock = functools.partial(
+            ResnetBlock = partial(
                 DDPMResnetBlock,
                 act=act,
                 dropout=dropout,
@@ -400,7 +214,7 @@
             )
 
         elif resblock_type == "biggan":
-            ResnetBlock = functools.partial(
+            ResnetBlock = partial(
                 ResnetBlockBigGANpp,
                 act=act,
                 dropout=dropout,
@@ -414,46 +228,7 @@
 
         else:
             raise ValueError(f"resblock type {resblock_type} unrecognized.")
-=======
-        ########### Prepare layers ###########
-        combiner = partial(Combine, method=combine_method.lower(), dimensions=self.dimensions)
-        AttnBlock = partial(SelfAttentionBlock, init_scale=init_scale, dimensions=dimensions)
-        Upsample = partial(UpsampleLayer, with_conv=resample_with_conv, fir=fir, fir_kernel=fir_kernel, dimensions=self.dimensions)
-        Downsample = partial(DownsampleLayer, with_conv=resample_with_conv, fir=fir, fir_kernel=fir_kernel, dimensions=self.dimensions)
-        if progressive == 'output_skip':
-            self.pyramid_upsample = Upsample(fir=fir, fir_kernel=fir_kernel, with_conv=False)
-        elif progressive == 'residual':
-            pyramid_upsample = partial(UpsampleLayer, fir=fir, fir_kernel=fir_kernel, with_conv=True, dimensions=self.dimensions)
-        if progressive_input == 'input_skip':
-            self.pyramid_downsample = Downsample(fir=fir, fir_kernel=fir_kernel, with_conv=False)
-        elif progressive_input == 'residual':
-            pyramid_downsample = partial(Downsample, fir=fir, fir_kernel=fir_kernel, with_conv=True)
-        if resblock_type == 'ddpm':
-            ResnetBlock = partial(DDPMResnetBlock,
-                                  act=act,
-                                  dropout=dropout,
-                                  init_scale=init_scale,
-                                  skip_rescale=skip_rescale,
-                                  temb_dim=nf * 4,
-                                  dimensions=self.dimensions
-                                  )
-
-        elif resblock_type == 'biggan':
-            ResnetBlock = partial(ResnetBlockBigGANpp,
-                                  act=act,
-                                  dropout=dropout,
-                                  fir=fir,
-                                  fir_kernel=fir_kernel,
-                                  init_scale=init_scale,
-                                  skip_rescale=skip_rescale,
-                                  temb_dim=nf * 4,
-                                  dimensions=self.dimensions
-                                  )
-
-        else:
-            raise ValueError(f'resblock type {resblock_type} unrecognized.')
         #####################################
->>>>>>> 1ac3d3f6
 
         # Downsampling block
         input_pyramid_ch = total_input_channels
@@ -499,11 +274,10 @@
 
             if progressive != "none":
                 if i_level == num_resolutions - 1:
-<<<<<<< HEAD
                     if progressive == "output_skip":
                         modules.append(
                             nn.GroupNorm(
-                                num_groups=min(in_ch // 4, 32), num_channels=in_ch, eps=1e-6
+                                num_groups=max(min(in_ch // 4, 32), 1), num_channels=in_ch, eps=1e-6
                             )
                         )
                         modules.append(
@@ -513,29 +287,18 @@
                     elif progressive == "residual":
                         modules.append(
                             nn.GroupNorm(
-                                num_groups=min(in_ch // 4, 32), num_channels=in_ch, eps=1e-6
+                                num_groups=max(min(in_ch // 4, 32), 1), num_channels=in_ch, eps=1e-6
                             )
                         )
-=======
-                    if progressive == 'output_skip':
-                        modules.append(nn.GroupNorm(num_groups=max(min(in_ch // 4, 32), 1),
-                                                    num_channels=in_ch, eps=1e-6))
-                        modules.append(conv3x3(in_ch, channels, init_scale=init_scale, dimensions=dimensions))
-                        pyramid_ch = channels
-                    elif progressive == 'residual':
-                        modules.append(nn.GroupNorm(num_groups=max(min(in_ch // 4, 32), 1),
-                                                    num_channels=in_ch, eps=1e-6))
->>>>>>> 1ac3d3f6
                         modules.append(conv3x3(in_ch, in_ch, bias=True, dimensions=dimensions))
                         pyramid_ch = in_ch
                     else:
                         raise ValueError(f"{progressive} is not a valid name.")
                 else:
-<<<<<<< HEAD
                     if progressive == "output_skip":
                         modules.append(
                             nn.GroupNorm(
-                                num_groups=min(in_ch // 4, 32), num_channels=in_ch, eps=1e-6
+                                num_groups=max(min(in_ch // 4, 32), 1), num_channels=in_ch, eps=1e-6
                             )
                         )
                         modules.append(
@@ -547,12 +310,6 @@
                                 dimensions=dimensions,
                             )
                         )
-=======
-                    if progressive == 'output_skip':
-                        modules.append(nn.GroupNorm(num_groups=max(min(in_ch // 4, 32), 1),
-                                                    num_channels=in_ch, eps=1e-6))
-                        modules.append(conv3x3(in_ch, channels, bias=True, init_scale=init_scale, dimensions=dimensions))
->>>>>>> 1ac3d3f6
                         pyramid_ch = channels
                     elif progressive == "residual":
                         modules.append(pyramid_upsample(in_ch=pyramid_ch, out_ch=in_ch))
@@ -568,18 +325,11 @@
 
         assert not hs_c
 
-<<<<<<< HEAD
         if progressive != "output_skip":
             modules.append(
-                nn.GroupNorm(num_groups=min(in_ch // 4, 32), num_channels=in_ch, eps=1e-6)
+                nn.GroupNorm(num_groups=max(min(in_ch // 4, 32), 1), num_channels=in_ch, eps=1e-6)
             )
             modules.append(conv3x3(in_ch, channels, init_scale=1.0, dimensions=dimensions))
-=======
-        if progressive != 'output_skip':
-            modules.append(nn.GroupNorm(num_groups=max(min(in_ch // 4, 32), 1),
-                                        num_channels=in_ch, eps=1e-6))
-            modules.append(conv3x3(in_ch, channels, init_scale=1., dimensions=dimensions))
->>>>>>> 1ac3d3f6
 
         self.all_modules = nn.ModuleList(modules)
 
@@ -587,57 +337,23 @@
         B, *D = x.shape
         modules = self.all_modules
         m_idx = 0
-        
+
         # Time branch
         temb = modules[m_idx](t).view(B, -1)
         m_idx += 1
-<<<<<<< HEAD
-
-        c_idx = 0
-        if self.conditioned:
-            if len(args) != len(self.condition_type):
-                raise ValueError(
-                    f"The network requires {len(self.condition_type)} additional arguments, but {len(args)} were provided."
-                )
-            for j, condition in enumerate(args):
-                if (
-                    "timelike" in self.condition_type[j].lower()
-                    or "vector" in self.condition_type[j].lower()
-                ):
-                    # embedding and concatenation of the 'timelike' conditions
-                    c_emb = self.condition_embedding_layers[c_idx](condition).view(B, -1)
-                    temb = torch.cat([temb, c_emb], dim=1)
-                    c_idx += 1
-
-=======
         if self.conditioned:
             temb = merge_conditional_time_branch(self, temb, *args)
->>>>>>> 1ac3d3f6
         temb = modules[m_idx](temb)
         m_idx += 1
         temb = modules[m_idx](self.act(temb))
         m_idx += 1
-<<<<<<< HEAD
-
-        if self.conditioned:
-            for j, condition in enumerate(args):
-                if self.condition_type[j].lower() == "input":
-                    x = torch.cat([x, condition], dim=1)
-
-        # Add Fourier features
-        # if self.fourier_features:
-        # ffeatures = self.fourier_features(x)
-        # x = torch.concat([x, ffeatures], axis=1)
-
-=======
-        
+
         # Input branch
         if self.conditioned:
             x = merge_conditional_input_branch(self, x, *args)
         # if self.fourier_features:
-            # ffeatures = self.fourier_features(x)
-            # x = torch.concat([x, ffeatures], axis=1)
->>>>>>> 1ac3d3f6
+        # ffeatures = self.fourier_features(x)
+        # x = torch.concat([x, ffeatures], axis=1)
         # Downsampling block
         input_pyramid = None
         if self.progressive_input != "none":
