from typing import Union, Optional, Literal

from torch import Tensor
from torch.nn import Module
import torch

from .base import Base
from ..sde import SDE
from ..losses import dsm
from ..ode import divergence_with_hutchinson_trick
from ..solver import EM_SDE, RK2_SDE, RK4_SDE, Euler_ODE, RK2_ODE, RK4_ODE
from ..utils import DEVICE


__all__ = ["ScoreModel"]


class ScoreModel(Base):
    def __init__(
        self,
        net: Optional[Union[str, Module]] = None,
        sde: Optional[Union[str, SDE]] = None,
        path: Optional[str] = None,
        checkpoint: Optional[int] = None,
        hessian_trace_model: Optional[Union[str, Module]] = None,
        device=DEVICE,
        **hyperparameters
    ):
        super().__init__(net, sde, path, checkpoint=checkpoint, device=device, **hyperparameters)
        if hessian_trace_model is not None:
            self.hessian_trace_model = hessian_trace_model
        else:
            self.hessian_trace_model = self.divergence

    def loss(self, x, *args) -> Tensor:
        return dsm(self, x, *args)

    def reparametrized_score(self, t, x, *args) -> Tensor:
        """
        Numerically stable reparametrization of the score function for the DSM loss.
        """
        return self.net(t, x, *args)

    def forward(self, t, x, *args):
        """
        Overwrite the forward method to return the score function instead of the model output.
        This also affects the __call__ method of the class, meaning that
        ScoreModel(t, x, *args) is equivalent to ScoreModel.forward(t, x, *args).
        """
        return self.score(t, x, *args)

    def score(self, t, x, *args) -> Tensor:
        _, *D = x.shape
        sigma_t = self.sde.sigma(t).view(-1, *[1] * len(D))
        epsilon_theta = self.reparametrized_score(t, x, *args)
        return epsilon_theta / sigma_t

    def ode_drift(self, t, x, *args) -> Tensor:
        """
        Compute the drift of the ODE defined by the score function.
        """
        f = self.sde.drift(t, x)
        g = self.sde.diffusion(t, x)
        f_tilde = f - 0.5 * g**2 * self.score(t, x, *args)
        return f_tilde

    def divergence(self, t, x, *args, **kwargs) -> Tensor:
        """
        Compute the divergence of the drift of the ODE defined by the score function.
        """
        return divergence_with_hutchinson_trick(self.ode_drift, t, x, *args, **kwargs)

    def hessian_trace(self, t, x, *args, **kwargs) -> Tensor:
        """
        Compute the trace of the Hessian of the score function.
        """
        return self.hessian_trace_model(t, x, *args, **kwargs)

    def log_likelihood(self, x, *args, steps, t=0.0, method="Euler_ODE", **kwargs) -> Tensor:
        """
        Compute the log likelihood of point x using the probability flow ODE,
        which makes use of the instantaneous change of variable formula
        developed by Chen et al. 2018 (arxiv.org/abs/1806.07366).
        See Song et al. 2020 (arxiv.org/abs/2011.13456) for usage with SDE formalism of SBM.
        """
        if method == "Euler_ODE":
            solver = Euler_ODE(self, **kwargs)
        elif method == "RK2_ODE":
            solver = RK2_ODE(self, **kwargs)
        elif method == "RK4_ODE":
            solver = RK4_ODE(self, **kwargs)
        else:
            raise ValueError(
                "Method not supported, should be one of 'Euler_ODE', 'RK2_ODE', 'RK4_ODE'"
            )
        hessian_trace = lambda t, x, dt, *args: self.hessian_trace(t, x, *args, **kwargs) * dt
        # Solve the probability flow ODE up in temperature to time t=1.
        xT, delta_log_p = solver.forward(
            x,
            steps,
            hessian_trace=hessian_trace,
            t_min=t,
            **kwargs,
        )
        # Add the log likelihood of the prior at time t=1.
        log_p = self.sde.prior(x.shape).log_prob(xT) + delta_log_p
        return log_p

    def tweedie(self, t: Tensor, x: Tensor, *args) -> Tensor:
        """
        Compute the Tweedie formula for the expectation E[x0 | xt]
        """
        B, *D = x.shape
        mu = self.sde.mu(t).view(-1, *[1] * len(D))
        sigma = self.sde.sigma(t).view(-1, *[1] * len(D))
        return (x + sigma**2 * self.score(t, x, *args)) / mu

    @torch.no_grad()
    def sample(
<<<<<<< HEAD
        self,
        shape: tuple,  # TODO grab dimensions from model hyperparams if available
        steps: int,
        *args,
        method: Literal[
            "em_sde", "rk2_sde", "rk4_sde", "euler_ode", "rk2_ode", "rk4_ode"
        ] = "em_sde",
        progress_bar: bool = True,
        denoise_last_step: bool = True,
        **kwargs
    ) -> Tensor:
=======
            self, 
            shape: tuple,
            steps: int,
            *args,
            likelihood_score: Optional[Callable] = None,
            guidance_factor: float = 1.,
            stopping_factor: float = np.inf,
            denoise_last_step: bool = True
            ) -> Tensor:
>>>>>>> 14c08308
        """
        Sample from the score model by solving the reverse-time SDE using the Euler-Maruyama method.
        
        The initial condition is sample from the high temperature prior at time t=T. 
        To denoise a sample from some time t, use the denoise or tweedie method instead.
        
        """
<<<<<<< HEAD
        if method.lower() == "EM_SDE":
            solver = EM_SDE(self, **kwargs)
        elif method.lower() == "RK2_SDE":
            solver = RK2_SDE(self, **kwargs)
        elif method.lower() == "RK4_SDE":
            solver = RK4_SDE(self, **kwargs)
        elif method.lower() == "Euler_ODE":
            solver = Euler_ODE(self, **kwargs)
        elif method.lower() == "RK2_ODE":
            solver = RK2_ODE(self, **kwargs)
        elif method.lower() == "RK4_ODE":
            solver = RK4_ODE(self, **kwargs)
        else:
            raise ValueError(
                "Method not supported, should be one of 'EM_SDE', 'RK2_SDE', 'RK4_SDE', 'Euler_ODE', 'RK2_ODE', 'RK4_ODE'"
            )

        B, *D = shape
        xT = self.sde.prior(D).sample([B])
        x0 = solver.reverse(xT, steps, progress_bar=progress_bar, **kwargs)
        if denoise_last_step:
            x0 = self.tweedie(self.sde.t_min * torch.ones(x0.shape[0], device=DEVICE), x0, *args)
        return x0
=======
        B, *D = shape
        likelihood_score = likelihood_score or (lambda t, x: torch.zeros_like(x))
        score = lambda t, x: self.score(t, x, *args) + guidance_factor * likelihood_score(t, x)
        
        # Sample from high temperature boundary condition
        xT = self.sde.prior(D).sample([B])
        # Solve the reverse-time SDE
        t, x = euler_maruyama_method(
                t=self.sde.T,
                xt=xT,
                steps=steps, 
                sde=self.sde, 
                score=score,
                stopping_factor=stopping_factor
                )
        if denoise_last_step:
            x = self.tweedie(t, x, *args)
        return x
    
    @torch.no_grad()
    def denoise(
            self,
            t: Tensor,
            xt: Tensor,
            steps: int,
            *args,
            epsilon: Optional[float] = None,
            likelihood_score: Optional[Callable] = None,
            guidance_factor: float = 1.,
            stopping_factor: float = np.inf
            ):

        """
        Denoise a given sample xt at time t using the score model.
        
        Tweedie formula is applied after the Euler-Maruyama solver 
        is used to solve the reverse-time SDE.
        """
        likelihood_score = likelihood_score or (lambda t, x: torch.zeros_like(x))
        score = lambda t, x: self.score(t, x, *args) + guidance_factor * likelihood_score(t, x)
        
        # Solve the reverse-time SDE
        t, x = euler_maruyama_method(
                t=t,
                xt=xt,
                steps=steps, 
                sde=self.sde, 
                score=score,
                epsilon=epsilon,
                stopping_factor=stopping_factor
                )
        # Apply the Tweedie formula
        x = self.tweedie(t, x, *args)
        return x
>>>>>>> 14c08308
<|MERGE_RESOLUTION|>--- conflicted
+++ resolved
@@ -117,7 +117,6 @@
 
     @torch.no_grad()
     def sample(
-<<<<<<< HEAD
         self,
         shape: tuple,  # TODO grab dimensions from model hyperparams if available
         steps: int,
@@ -129,25 +128,13 @@
         denoise_last_step: bool = True,
         **kwargs
     ) -> Tensor:
-=======
-            self, 
-            shape: tuple,
-            steps: int,
-            *args,
-            likelihood_score: Optional[Callable] = None,
-            guidance_factor: float = 1.,
-            stopping_factor: float = np.inf,
-            denoise_last_step: bool = True
-            ) -> Tensor:
->>>>>>> 14c08308
         """
         Sample from the score model by solving the reverse-time SDE using the Euler-Maruyama method.
-        
-        The initial condition is sample from the high temperature prior at time t=T. 
+
+        The initial condition is sample from the high temperature prior at time t=T.
         To denoise a sample from some time t, use the denoise or tweedie method instead.
-        
+
         """
-<<<<<<< HEAD
         if method.lower() == "EM_SDE":
             solver = EM_SDE(self, **kwargs)
         elif method.lower() == "RK2_SDE":
@@ -170,60 +157,4 @@
         x0 = solver.reverse(xT, steps, progress_bar=progress_bar, **kwargs)
         if denoise_last_step:
             x0 = self.tweedie(self.sde.t_min * torch.ones(x0.shape[0], device=DEVICE), x0, *args)
-        return x0
-=======
-        B, *D = shape
-        likelihood_score = likelihood_score or (lambda t, x: torch.zeros_like(x))
-        score = lambda t, x: self.score(t, x, *args) + guidance_factor * likelihood_score(t, x)
-        
-        # Sample from high temperature boundary condition
-        xT = self.sde.prior(D).sample([B])
-        # Solve the reverse-time SDE
-        t, x = euler_maruyama_method(
-                t=self.sde.T,
-                xt=xT,
-                steps=steps, 
-                sde=self.sde, 
-                score=score,
-                stopping_factor=stopping_factor
-                )
-        if denoise_last_step:
-            x = self.tweedie(t, x, *args)
-        return x
-    
-    @torch.no_grad()
-    def denoise(
-            self,
-            t: Tensor,
-            xt: Tensor,
-            steps: int,
-            *args,
-            epsilon: Optional[float] = None,
-            likelihood_score: Optional[Callable] = None,
-            guidance_factor: float = 1.,
-            stopping_factor: float = np.inf
-            ):
-
-        """
-        Denoise a given sample xt at time t using the score model.
-        
-        Tweedie formula is applied after the Euler-Maruyama solver 
-        is used to solve the reverse-time SDE.
-        """
-        likelihood_score = likelihood_score or (lambda t, x: torch.zeros_like(x))
-        score = lambda t, x: self.score(t, x, *args) + guidance_factor * likelihood_score(t, x)
-        
-        # Solve the reverse-time SDE
-        t, x = euler_maruyama_method(
-                t=t,
-                xt=xt,
-                steps=steps, 
-                sde=self.sde, 
-                score=score,
-                epsilon=epsilon,
-                stopping_factor=stopping_factor
-                )
-        # Apply the Tweedie formula
-        x = self.tweedie(t, x, *args)
-        return x
->>>>>>> 14c08308
+        return x0